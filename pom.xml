--- conflicted
+++ resolved
@@ -45,18 +45,79 @@
                             <artifactId>lombok</artifactId>
                             <version>1.18.34</version>
                         </path>
-                        <path>
-                            <groupId>org.apache.logging.log4j</groupId>
-                            <artifactId>log4j-core</artifactId>
-                            <version>2.24.1</version>
-                        </path>
-                        <path>
-                            <groupId>org.apache.logging.log4j</groupId>
-                            <artifactId>log4j-slf4j2-impl</artifactId>
-                            <version>2.24.1</version>
-                        </path>
                     </annotationProcessorPaths>
                 </configuration>
+            </plugin>
+            <plugin>
+                <groupId>org.apache.maven.plugins</groupId>
+                <artifactId>maven-jar-plugin</artifactId>
+                <version>3.0.2</version>
+                <configuration>
+                    <archive>
+                        <manifest>
+                            <addDefaultImplementationEntries>true</addDefaultImplementationEntries>
+                        </manifest>
+                    </archive>
+                </configuration>
+            </plugin>
+            <plugin>
+                <groupId>org.apache.maven.plugins</groupId>
+                <artifactId>maven-shade-plugin</artifactId>
+                <version>3.6.0</version>
+                <dependencies>
+                    <dependency>
+                        <groupId>org.apache.logging.log4j</groupId>
+                        <artifactId>log4j-transform-maven-shade-plugin-extensions</artifactId>
+                        <version>0.1.0</version>
+                    </dependency>
+                </dependencies>
+                <executions>
+                    <execution>
+                        <phase>package</phase>
+                        <goals>
+                            <goal>shade</goal>
+                        </goals>
+                        <configuration>
+                            <finalName>${project.name}</finalName>
+                            <createDependencyReducedPom>true</createDependencyReducedPom>
+                            <minimizeJar>false</minimizeJar>
+                            <createSourcesJar>false</createSourcesJar>
+                            <createTestSourcesJar>false</createTestSourcesJar>
+                            <shadeSourcesContent>true</shadeSourcesContent>
+                            <shadedArtifactAttached>true</shadedArtifactAttached>
+                            <transformers>
+                                <transformer
+                                        implementation="org.apache.logging.log4j.maven.plugins.shade.transformer.Log4j2PluginCacheFileTransformer"/>
+                                <transformer
+                                        implementation="org.apache.maven.plugins.shade.resource.ServicesResourceTransformer"/>
+                                <transformer
+                                        implementation="org.apache.maven.plugins.shade.resource.ManifestResourceTransformer">
+                                    <mainClass>${mainClass}</mainClass>
+                                    <manifestEntries>
+                                        <Multi-Release>true</Multi-Release>
+                                    </manifestEntries>
+                                </transformer>
+                            </transformers>
+                            <filters>
+                                <filter>
+                                    <artifact>*:*</artifact>
+                                    <excludes>
+                                        <!--                                            <exclude>META-INF/*.SF</exclude>-->
+                                        <!--                                            <exclude>META-INF/*.DSA</exclude>-->
+                                        <!--                                            <exclude>META-INF/*.RSA</exclude>-->
+                                        <!--                                            <exclude>META-INF/*.kotlin_module</exclude>-->
+                                        <!--                                            <exclude>META-INF/*.txt</exclude>-->
+                                        <!--                                            <exclude>META-INF/proguard/*</exclude>-->
+                                        <!--                                            <exclude>META-INF/services/*</exclude>-->
+                                        <!--                                            <exclude>META-INF/versions/9/*</exclude>-->
+                                        <!--                                            <exclude>*License*</exclude>-->
+                                        <!--                                            <exclude>*LICENSE*</exclude>-->
+                                    </excludes>
+                                </filter>
+                            </filters>
+                        </configuration>
+                    </execution>
+                </executions>
             </plugin>
             <!--            <plugin>-->
             <!--                <groupId>org.apache.maven.plugins</groupId>-->
@@ -161,12 +222,6 @@
                 </configuration>
             </plugin>
             <plugin>
-<<<<<<< HEAD
-=======
-                <groupId>org.openjfx</groupId>
-                <artifactId>javafx-maven-plugin</artifactId>
-            </plugin>
-            <plugin>
                 <artifactId>maven-resources-plugin</artifactId>
                 <version>3.3.1</version>
                 <configuration>
@@ -175,7 +230,6 @@
             </plugin>
             <plugin>
                 <groupId>org.apache.maven.plugins</groupId>
->>>>>>> bbcb494d
                 <artifactId>maven-dependency-plugin</artifactId>
                 <executions>
                     <execution>
@@ -443,46 +497,6 @@
             <artifactId>javalin</artifactId>
             <version>6.3.0</version>
         </dependency>
-<<<<<<< HEAD
-=======
-        <!-- https://mvnrepository.com/artifact/org.openjfx/javafx-fxml -->
-        <dependency>
-            <groupId>org.openjfx</groupId>
-            <artifactId>javafx-base</artifactId>
-            <version>${javafx.version}</version>
-            <scope>${javafx.scope}</scope>
-        </dependency>
-        <dependency>
-            <groupId>org.openjfx</groupId>
-            <artifactId>javafx-fxml</artifactId>
-            <version>${javafx.version}</version>
-            <scope>${javafx.scope}</scope>
-        </dependency>
-        <dependency>
-            <groupId>org.openjfx</groupId>
-            <artifactId>javafx-controls</artifactId>
-            <version>${javafx.version}</version>
-            <scope>${javafx.scope}</scope>
-        </dependency>
-        <dependency>
-            <groupId>org.openjfx</groupId>
-            <artifactId>javafx-media</artifactId>
-            <version>${javafx.version}</version>
-            <scope>${javafx.scope}</scope>
-        </dependency>
-        <dependency>
-            <groupId>org.openjfx</groupId>
-            <artifactId>javafx-swing</artifactId>
-            <version>${javafx.version}</version>
-            <scope>${javafx.scope}</scope>
-        </dependency>
-        <dependency>
-            <groupId>org.openjfx</groupId>
-            <artifactId>javafx-graphics</artifactId>
-            <version>${javafx.version}</version>
-            <scope>${javafx.scope}</scope>
-        </dependency>
->>>>>>> bbcb494d
         <!--        <dependency>-->
         <!--            <groupId>com.dlsc.preferencesfx</groupId>-->
         <!--            <artifactId>preferencesfx-core</artifactId>-->
