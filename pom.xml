<?xml version="1.0" encoding="UTF-8"?>
<project xmlns:xsi="http://www.w3.org/2001/XMLSchema-instance"
         xmlns="http://maven.apache.org/POM/4.0.0"
         xsi:schemaLocation="http://maven.apache.org/POM/4.0.0 http://maven.apache.org/xsd/maven-4.0.0.xsd">
    <modelVersion>4.0.0</modelVersion>

    <groupId>com.ghostchu.peerbanhelper</groupId>
    <artifactId>peerbanhelper</artifactId>
<<<<<<< HEAD
    <version>7.0.0</version>
    <packaging>jar</packaging>
=======
    <version>6.4.8</version>
    <packaging>takari-jar</packaging>
>>>>>>> 742b4d19

    <name>PeerBanHelper</name>

    <properties>
        <java.version>21</java.version>
        <project.build.sourceEncoding>UTF-8</project.build.sourceEncoding>
        <mainClass>com.ghostchu.peerbanhelper.MainJumpLoader</mainClass>
        <maven.build.timestamp.format>yyyyMMdd-HHmmss</maven.build.timestamp.format>
        <flatlafVersion>3.5.1</flatlafVersion>
        <javafx.version>24-ea+5</javafx.version>
        <javafx.scope>provided</javafx.scope>
        <install4j.home>/opt/install4j</install4j.home>
        <ormlite.version>6.1</ormlite.version>
    </properties>
    <pluginRepositories>
        <pluginRepository>
            <id>ej-technologies</id>
            <url>https://maven.ej-technologies.com/repository</url>
        </pluginRepository>
    </pluginRepositories>
    <build>

        <plugins>
            <plugin>
                <groupId>org.apache.maven.plugins</groupId>
                <artifactId>maven-compiler-plugin</artifactId>
                <version>3.13.0</version>
                <configuration>
                    <!--                    <skip>true</skip>-->
                    <!--                    <skipMain>true</skipMain>-->
                    <source>${java.version}</source>
                    <target>${java.version}</target>
                    <release>${java.version}</release>
                    <annotationProcessorPaths>
                        <path>
                            <groupId>org.projectlombok</groupId>
                            <artifactId>lombok</artifactId>
                            <version>1.18.34</version>
                        </path>
                    </annotationProcessorPaths>
                </configuration>
            </plugin>
            <plugin>
                <groupId>org.apache.maven.plugins</groupId>
                <artifactId>maven-jar-plugin</artifactId>
                <version>3.0.2</version>
                <configuration>
                    <archive>
                        <manifest>
                            <addDefaultImplementationEntries>true</addDefaultImplementationEntries>
                        </manifest>
                    </archive>
                </configuration>
            </plugin>
            <plugin>
                <groupId>org.apache.maven.plugins</groupId>
                <artifactId>maven-shade-plugin</artifactId>
                <version>3.6.0</version>
                <dependencies>
                    <dependency>
                        <groupId>org.apache.logging.log4j</groupId>
                        <artifactId>log4j-transform-maven-shade-plugin-extensions</artifactId>
                        <version>0.1.0</version>
                    </dependency>
                </dependencies>
                <executions>
                    <execution>
                        <phase>package</phase>
                        <goals>
                            <goal>shade</goal>
                        </goals>
                        <configuration>
                            <finalName>${project.name}</finalName>
                            <createDependencyReducedPom>true</createDependencyReducedPom>
                            <minimizeJar>false</minimizeJar>
                            <createSourcesJar>false</createSourcesJar>
                            <createTestSourcesJar>false</createTestSourcesJar>
                            <shadeSourcesContent>true</shadeSourcesContent>
                            <shadedArtifactAttached>true</shadedArtifactAttached>
                            <transformers>
                                <transformer
                                        implementation="org.apache.logging.log4j.maven.plugins.shade.transformer.Log4j2PluginCacheFileTransformer"/>
                                <transformer
                                        implementation="org.apache.maven.plugins.shade.resource.ServicesResourceTransformer"/>
                                <transformer
                                        implementation="org.apache.maven.plugins.shade.resource.ManifestResourceTransformer">
                                    <mainClass>${mainClass}</mainClass>
                                    <manifestEntries>
                                        <Multi-Release>true</Multi-Release>
                                    </manifestEntries>
                                </transformer>
                            </transformers>
                            <filters>
                                <filter>
                                    <artifact>*:*</artifact>
                                    <excludes>
                                        <!--                                            <exclude>META-INF/*.SF</exclude>-->
                                        <!--                                            <exclude>META-INF/*.DSA</exclude>-->
                                        <!--                                            <exclude>META-INF/*.RSA</exclude>-->
                                        <!--                                            <exclude>META-INF/*.kotlin_module</exclude>-->
                                        <!--                                            <exclude>META-INF/*.txt</exclude>-->
                                        <!--                                            <exclude>META-INF/proguard/*</exclude>-->
                                        <!--                                            <exclude>META-INF/services/*</exclude>-->
                                        <!--                                            <exclude>META-INF/versions/9/*</exclude>-->
                                        <!--                                            <exclude>*License*</exclude>-->
                                        <!--                                            <exclude>*LICENSE*</exclude>-->
                                    </excludes>
                                </filter>
                            </filters>
                        </configuration>
                    </execution>
                </executions>
            </plugin>
            <plugin>
                <groupId>org.apache.maven.plugins</groupId>
                <artifactId>maven-clean-plugin</artifactId>
            </plugin>
            <!--            <plugin>-->
            <!--                <groupId>io.takari.maven.plugins</groupId>-->
            <!--                <artifactId>takari-lifecycle-plugin</artifactId>-->
            <!--                <version>2.2.0</version>-->
            <!--                <extensions>true</extensions>-->
            <!--                <configuration>-->
            <!--                    <proc>proc</proc>-->
            <!--                    <source>${java.version}</source>-->
            <!--                    <target>${java.version}</target>-->
            <!--                </configuration>-->
            <!--            </plugin>-->
            <plugin>
                <groupId>io.github.git-commit-id</groupId>
                <artifactId>git-commit-id-maven-plugin</artifactId>
                <version>9.0.1</version>
                <executions>
                    <execution>
                        <id>get-the-git-infos</id>
                        <phase>initialize</phase>
                        <goals>
                            <goal>revision</goal>
                        </goals>
                    </execution>
                </executions>
                <configuration>
                    <useNativeGit>false</useNativeGit>
                    <offline>true</offline>
                    <dotGitDirectory>${project.basedir}/.git</dotGitDirectory>
                    <verbose>false</verbose>
                    <dateFormat>yyyy-MM-dd HH:mm:ss</dateFormat>
                    <prefix>git</prefix>
                    <format>json</format>
                    <gitDescribe>
                        <skip>false</skip>
                        <always>false</always>
                        <dirty>-dirty</dirty>
                    </gitDescribe>
                </configuration>
            </plugin>
            <plugin>
                <groupId>org.openjfx</groupId>
                <artifactId>javafx-maven-plugin</artifactId>
            </plugin>
            <plugin>
                <artifactId>maven-dependency-plugin</artifactId>
                <version>3.8.0</version>
                <executions>
                    <execution>
                        <phase>generate-sources</phase>
                        <goals>
                            <goal>build-classpath</goal>
                        </goals>
                        <configuration>
                            <outputProperty>pbh.classpath</outputProperty>
                        </configuration>
                    </execution>
                </executions>
            </plugin>
            <plugin>
                <artifactId>maven-resources-plugin</artifactId>
                <version>3.3.1</version>
                <configuration>
                    <encoding>UTF-8</encoding>
                </configuration>
            </plugin>

        </plugins>
        <resources>
            <resource>
                <directory>src/main/resources</directory>
                <filtering>true</filtering>
                <excludes>
                    <exclude>static/**</exclude>
                    <exclude>assets/**</exclude>
                    <exclude>javafx/**</exclude>
                    <exclude>native/**</exclude>
                </excludes>
            </resource>
            <resource>
                <directory>src/main/resources/static</directory>
                <excludes>
                    <exclude>.git/</exclude>
                </excludes>
                <targetPath>static</targetPath>
                <filtering>false</filtering>
            </resource>
            <resource>
                <directory>src/main/resources/javafx</directory>
                <targetPath>javafx</targetPath>
                <filtering>false</filtering>
            </resource>
            <resource>
                <directory>src/main/resources/assets</directory>
                <targetPath>assets</targetPath>
                <filtering>false</filtering>
            </resource>
            <resource>
                <directory>src/main/resources/native</directory>
                <targetPath>native</targetPath>
                <filtering>false</filtering>
            </resource>
        </resources>
    </build>

    <profiles>
        <profile>
            <id>local-snapshot</id>
            <build>
                <plugins>
                    <plugin>
                        <groupId>org.apache.maven.plugins</groupId>
                        <artifactId>maven-shade-plugin</artifactId>
                        <executions>
                            <execution>
                                <phase>package</phase>
                                <goals>
                                    <goal>shade</goal>
                                </goals>
                                <configuration>
                                    <finalName>
                                        ${project.name}-SNAPSHOT-${maven.build.timestamp}-${git.commit.id.abbrev}
                                    </finalName>
                                </configuration>
                            </execution>
                        </executions>
                    </plugin>
                </plugins>
            </build>
        </profile>
        <profile>
            <id>include-javafx-jars</id>
            <properties>
                <javafx.scope>compile</javafx.scope>
            </properties>
        </profile>
        <profile>
            <id>install4j-ci</id>
            <build>
                <plugins>
                    <plugin>
                        <groupId>com.install4j</groupId>
                        <artifactId>install4j-maven</artifactId>
                        <version>10.0.8</version>
                        <executions>
                            <execution>
                                <id>compile-installers</id>
                                <phase>package</phase>
                                <goals>
                                    <goal>compile</goal>
                                </goals>
                                <configuration>
                                    <installDir>${install4j.home}</installDir>
                                    <projectFile>${project.basedir}/install4j/project.install4j</projectFile>
                                    <variables>
                                        <jarPath>${project.basedir}/target/PeerBanHelper.jar</jarPath>
                                    </variables>
                                </configuration>
                            </execution>
                        </executions>
                    </plugin>
                </plugins>
            </build>
        </profile>
        <profile>
            <id>install4j-dev</id>
            <build>
                <plugins>
                    <plugin>
                        <groupId>com.install4j</groupId>
                        <artifactId>install4j-maven</artifactId>
                        <version>10.0.8</version>
                        <executions>
                            <execution>
                                <id>compile-installers</id>
                                <phase>package</phase>
                                <goals>
                                    <goal>compile</goal>
                                </goals>
                                <configuration>
                                    <installDir>${install4j.home}</installDir>
                                    <projectFile>${project.basedir}/install4j/project.install4j</projectFile>
                                    <variables>
                                        <jarPath>${project.basedir}/target/PeerBanHelper.jar</jarPath>
                                    </variables>
                                    <!--                                    <incremental>true</incremental>-->
                                    <jvmArguments>-Xmx2G</jvmArguments>
                                </configuration>
                            </execution>
                        </executions>
                    </plugin>
                </plugins>
            </build>
            <properties>
                <install4j.home>C:\Program Files\install4j10</install4j.home>
            </properties>
        </profile>
        <profile>
            <!--精简打包，排除不受支持的平台-->
            <id>thin-sqlite-packaging</id>
            <activation>
                <activeByDefault>true</activeByDefault>
            </activation>
            <build>
                <plugins>
                    <plugin>
                        <groupId>org.apache.maven.plugins</groupId>
                        <artifactId>maven-shade-plugin</artifactId>
                        <version>3.6.0</version>
                        <dependencies>
                            <dependency>
                                <groupId>org.apache.logging.log4j</groupId>
                                <artifactId>log4j-transform-maven-shade-plugin-extensions</artifactId>
                                <version>0.1.0</version>
                            </dependency>
                        </dependencies>
                        <executions>
                            <execution>
                                <phase>package</phase>
                                <goals>
                                    <goal>shade</goal>
                                </goals>
                                <configuration>
                                    <filters>
                                        <filter>
                                            <artifact>*:*</artifact>
                                            <excludes>
                                                <exclude>org/sqlite/native/Linux-Android/**</exclude>
                                                <exclude>org/sqlite/native/Linux/x86/**</exclude>
                                                <exclude>org/sqlite/native/Linux/arm/**</exclude>
                                                <exclude>org/sqlite/native/Linux/armv7/**</exclude>
                                                <exclude>org/sqlite/native/Linux/armv6/**</exclude>
                                                <exclude>org/sqlite/native/Windows/armv7/**</exclude>
                                                <exclude>org/sqlite/native/Windows/x86/**</exclude>
                                                <exclude>org/sqlite/native/Linux-Musl/x86/**</exclude>
                                                <exclude>org/sqlite/native/FreeBSD/x86/**</exclude>
                                            </excludes>
                                        </filter>
                                    </filters>
                                </configuration>
                            </execution>
                        </executions>
                    </plugin>
                </plugins>
            </build>
        </profile>
    </profiles>

    <repositories>
        <!--Transmission-->
        <repository>
            <id>reposilite-repository-releases</id>
            <name>Reposilite Repository</name>
            <url>https://maven.sergeybochkov.com/releases</url>
        </repository>
        <repository>
            <id>Jitpack</id>
            <url>https://jitpack.io</url>
        </repository>
        <repository>
            <id>codemc-releases</id>
            <url>https://repo.codemc.io/repository/maven-releases/</url>
        </repository>
        <repository>
            <id>codemc-snapshots</id>
            <url>https://repo.codemc.io/repository/maven-snapshots/</url>
        </repository>
        <repository>
            <id>maven-snapshots</id>
            <url>https://s01.oss.sonatype.org/content/repositories/snapshots/</url>
        </repository>
    </repositories>

    <dependencies>
        <dependency>
            <groupId>org.bspfsystems</groupId>
            <artifactId>yamlconfiguration</artifactId>
            <version>3.0.1</version>
            <scope>compile</scope>
        </dependency>
        <dependency>
            <groupId>org.projectlombok</groupId>
            <artifactId>lombok</artifactId>
            <version>1.18.34</version>
            <scope>provided</scope>
        </dependency>
        <!-- https://mvnrepository.com/artifact/com.google.code.gson/gson -->
        <dependency>
            <groupId>com.google.code.gson</groupId>
            <artifactId>gson</artifactId>
            <version>2.11.0</version>
        </dependency>
        <dependency>
            <groupId>com.google.guava</groupId>
            <artifactId>guava</artifactId>
            <version>33.3.1-jre</version>
        </dependency>
        <dependency>
            <groupId>org.jetbrains</groupId>
            <artifactId>annotations</artifactId>
            <version>26.0.1</version>
            <scope>provided</scope>
        </dependency>
        <!-- https://mvnrepository.com/artifact/org.slf4j/slf4j-jdk14 -->
        <dependency>
            <groupId>com.github.seancfoley</groupId>
            <artifactId>ipaddress</artifactId>
            <version>5.5.1</version>
        </dependency>
        <dependency>
            <groupId>org.slf4j</groupId>
            <artifactId>slf4j-api</artifactId>
            <version>2.0.16</version>
        </dependency>
        <dependency>
            <groupId>org.xerial</groupId>
            <artifactId>sqlite-jdbc</artifactId>
            <version>3.46.1.3</version>
        </dependency>
        <dependency>
            <groupId>com.zaxxer</groupId>
            <artifactId>HikariCP</artifactId>
            <version>6.0.0</version>
        </dependency>
        <dependency>
            <groupId>com.github.mizosoft.methanol</groupId>
            <artifactId>methanol</artifactId>
            <version>1.7.0</version>
        </dependency>
        <dependency>
            <groupId>org.apache.logging.log4j</groupId>
            <artifactId>log4j-core</artifactId>
            <version>2.24.1</version>
        </dependency>
        <dependency>
            <groupId>org.apache.logging.log4j</groupId>
            <artifactId>log4j-slf4j2-impl</artifactId>
            <version>2.24.1</version>
        </dependency>
        <dependency>
            <groupId>com.formdev</groupId>
            <artifactId>flatlaf</artifactId>
            <version>${flatlafVersion}</version>
        </dependency>
        <!-- https://mvnrepository.com/artifact/org.junit.jupiter/junit-jupiter-api -->
        <dependency>
            <groupId>org.junit.jupiter</groupId>
            <artifactId>junit-jupiter-api</artifactId>
            <version>5.11.2</version>
            <scope>test</scope>
        </dependency>
        <dependency>
            <groupId>com.maxmind.geoip2</groupId>
            <artifactId>geoip2</artifactId>
            <version>4.2.1</version>
        </dependency>
        <dependency>
            <groupId>io.javalin</groupId>
            <artifactId>javalin</artifactId>
            <version>6.3.0</version>
        </dependency>
        <!-- https://mvnrepository.com/artifact/org.openjfx/javafx-fxml -->
        <dependency>
            <groupId>org.openjfx</groupId>
            <artifactId>javafx-base</artifactId>
            <version>${javafx.version}</version>
            <scope>${javafx.scope}</scope>
        </dependency>
        <dependency>
            <groupId>org.openjfx</groupId>
            <artifactId>javafx-fxml</artifactId>
            <version>${javafx.version}</version>
            <scope>${javafx.scope}</scope>
        </dependency>
        <dependency>
            <groupId>org.openjfx</groupId>
            <artifactId>javafx-controls</artifactId>
            <version>${javafx.version}</version>
            <scope>${javafx.scope}</scope>
        </dependency>
        <dependency>
            <groupId>org.openjfx</groupId>
            <artifactId>javafx-media</artifactId>
            <version>${javafx.version}</version>
            <scope>${javafx.scope}</scope>
        </dependency>
        <dependency>
            <groupId>org.openjfx</groupId>
            <artifactId>javafx-web</artifactId>
            <version>${javafx.version}</version>
            <scope>${javafx.scope}</scope>
        </dependency>
        <dependency>
            <groupId>org.openjfx</groupId>
            <artifactId>javafx-swing</artifactId>
            <version>${javafx.version}</version>
            <scope>${javafx.scope}</scope>
        </dependency>
        <dependency>
            <groupId>org.openjfx</groupId>
            <artifactId>javafx-graphics</artifactId>
            <version>${javafx.version}</version>
            <scope>${javafx.scope}</scope>
        </dependency>
        <!--        <dependency>-->
        <!--            <groupId>com.dlsc.preferencesfx</groupId>-->
        <!--            <artifactId>preferencesfx-core</artifactId>-->
        <!--            <version>11.8.0</version>-->
        <!--        </dependency>-->
        <dependency>
            <groupId>com.googlecode.aviator</groupId>
            <artifactId>aviator</artifactId>
            <version>5.4.3</version>
        </dependency>
        <dependency>
            <groupId>com.alessiodp.libby</groupId>
            <artifactId>libby-core</artifactId> <!-- Replace bukkit if you're using another platform -->
            <version>2.0.0-SNAPSHOT</version>
        </dependency>
        <dependency>
            <groupId>com.alessiodp.libby</groupId>
            <artifactId>libby-standalone</artifactId> <!-- Replace bukkit if you're using another platform -->
            <version>2.0.0-SNAPSHOT</version>
        </dependency>
        <!-- https://mvnrepository.com/artifact/org.json/json -->
        <dependency>
            <groupId>org.json</groupId>
            <artifactId>json</artifactId>
            <version>20240303</version>
        </dependency>
        <!-- https://mvnrepository.com/artifact/org.springframework/spring-context -->
        <dependency>
            <groupId>org.springframework</groupId>
            <artifactId>spring-context</artifactId>
            <version>6.1.14</version>
        </dependency>
        <!-- https://mvnrepository.com/artifact/com.j256.ormlite/ormlite-core -->
        <dependency>
            <groupId>com.j256.ormlite</groupId>
            <artifactId>ormlite-core</artifactId>
            <version>${ormlite.version}</version>
        </dependency>
        <!-- https://mvnrepository.com/artifact/com.j256.ormlite/ormlite-jdbc -->
        <dependency>
            <groupId>com.j256.ormlite</groupId>
            <artifactId>ormlite-jdbc</artifactId>
            <version>${ormlite.version}</version>
        </dependency>
        <dependency>
            <groupId>com.ghostchu</groupId>
            <artifactId>simplereloadlib</artifactId>
            <version>1.1.2</version>
        </dependency>
        <dependency>
            <groupId>io.github.mkpaz</groupId>
            <artifactId>atlantafx-base</artifactId>
            <version>2.0.1</version>
        </dependency>
        <dependency>
            <groupId>com.github.Dansoftowner</groupId>
            <artifactId>jSystemThemeDetector</artifactId>
            <version>3.9.1</version>
        </dependency>
        <dependency>
            <groupId>com.pixelduke</groupId>
            <artifactId>fxthemes</artifactId>
            <version>1.6.0</version>
        </dependency>
        <dependency>
            <groupId>com.dlsc.preferencesfx</groupId>
            <artifactId>preferencesfx-core</artifactId>
            <version>11.17.0</version>
        </dependency>
        <dependency>
            <groupId>com.sun.mail</groupId>
            <artifactId>jakarta.mail</artifactId>
            <version>2.0.1</version>
        </dependency>
        <dependency>
            <groupId>org.apache.james</groupId>
            <artifactId>apache-mime4j-dom</artifactId>
            <version>0.8.9</version>
        </dependency>
        <dependency>
            <groupId>org.apache.james</groupId>
            <artifactId>apache-mime4j-core</artifactId>
            <version>0.8.9</version>
        </dependency>
        <dependency>
            <groupId>org.apache.james</groupId>
            <artifactId>apache-mime4j-storage</artifactId>
            <version>0.8.9</version>
        </dependency>
        <dependency>
            <groupId>com.rollbar</groupId>
            <artifactId>rollbar-java</artifactId>
            <version>1.10.3</version>
        </dependency>
        <!-- https://mvnrepository.com/artifact/org.bouncycastle/bcprov-jdk18on -->
        <dependency>
            <groupId>org.bouncycastle</groupId>
            <artifactId>bcprov-jdk18on</artifactId>
            <version>1.78.1</version>
            <scope>provided</scope>
        </dependency>
        <dependency>
            <groupId>com.vdurmont</groupId>
            <artifactId>semver4j</artifactId>
            <version>3.1.0</version>
        </dependency>
        <!--        <dependency>-->
        <!--            <groupId>com.pixelduke</groupId>-->
        <!--            <artifactId>transit</artifactId>-->
        <!--            <version>2.0.0</version>-->
        <!--        </dependency>-->
        <!-- https://mvnrepository.com/artifact/org.jfxtras/jmetro -->
        <!--        <dependency>-->
        <!--            <groupId>org.jfxtras</groupId>-->
        <!--            <artifactId>jmetro</artifactId>-->
        <!--            <version>11.6.16</version>-->
        <!--            <exclusions>-->
        <!--                <exclusion>-->
        <!--                <groupId>org.openjfx</groupId>-->
        <!--                <artifactId>javafx-graphics</artifactId>-->
        <!--                </exclusion>-->
        <!--                <exclusion>-->
        <!--                    <groupId>org.openjfx</groupId>-->
        <!--                    <artifactId>javafx-controls</artifactId>-->
        <!--                </exclusion>-->
        <!--                <exclusion>-->
        <!--                    <groupId>org.openjfx</groupId>-->
        <!--                    <artifactId>javafx-base</artifactId>-->
        <!--                </exclusion>-->
        <!--            </exclusions>-->
        <!--        </dependency>-->
    </dependencies>
</project><|MERGE_RESOLUTION|>--- conflicted
+++ resolved
@@ -6,13 +6,8 @@
 
     <groupId>com.ghostchu.peerbanhelper</groupId>
     <artifactId>peerbanhelper</artifactId>
-<<<<<<< HEAD
     <version>7.0.0</version>
     <packaging>jar</packaging>
-=======
-    <version>6.4.8</version>
-    <packaging>takari-jar</packaging>
->>>>>>> 742b4d19
 
     <name>PeerBanHelper</name>
 
