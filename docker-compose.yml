version: "3.9"
services:
  peerbanhelper:
    image: "ghostchu/peerbanhelper:latest-native-linux" # latest-native-linux 请替换为 releases 中的最新版本号
    restart: unless-stopped
    container_name: "peerbanhelper"
    volumes:
      - ./:/app/data
      - /etc/timezone:/etc/timezone:ro
      - /etc/localtime:/etc/localtime:ro
    ports:
<<<<<<< HEAD
      - "9898:9898"
=======
      - "9898:9898"
    environment:
# 取消注释以使用 Native Image 本地二进制文件，占用资源更少，但可能有 BUG
#      - USE_NATIVE_IMAGE: 1
>>>>>>> d0eb302f
<|MERGE_RESOLUTION|>--- conflicted
+++ resolved
@@ -9,11 +9,4 @@
       - /etc/timezone:/etc/timezone:ro
       - /etc/localtime:/etc/localtime:ro
     ports:
-<<<<<<< HEAD
-      - "9898:9898"
-=======
-      - "9898:9898"
-    environment:
-# 取消注释以使用 Native Image 本地二进制文件，占用资源更少，但可能有 BUG
-#      - USE_NATIVE_IMAGE: 1
->>>>>>> d0eb302f
+      - "9898:9898"