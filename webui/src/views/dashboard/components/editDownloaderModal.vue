<template>
  <a-modal
    v-model:visible="showModal"
    :mask-closable="false"
    :title="
      newItem ? t('page.dashboard.editModal.title.new') : t('page.dashboard.editModal.title.edit')
    "
    unmount-on-close
    @cancel="() => resetFields()"
    @before-ok="handleBeforeOk"
  >
    <a-form ref="formRef" :model="form" auto-label-width>
      <a-form-item field="config.type" :label="t('page.dashboard.editModal.label.type')" required>
<<<<<<< HEAD
          <a-radio-group v-model="form.config.type" type="button" style="overflow: scroll; overflow-y: hidden">
            <a-radio :value="ClientTypeEnum.qBittorrent">qBittorrent</a-radio>
            <a-radio :value="ClientTypeEnum.qBittorrentEE">qBittorrentEE</a-radio>
            <a-radio :value="ClientTypeEnum.BiglyBT">BiglyBT</a-radio>
            <a-radio :value="ClientTypeEnum.Deluge">Deluge</a-radio>
            <a-tooltip :content="t('page.dashboard.editModal.transmission.discourage')">
              <a-radio :value="ClientTypeEnum.Transmission" disabled>Transmission</a-radio>
            </a-tooltip>
          </a-radio-group>
        <template #extra v-if="form.config.type === ClientTypeEnum.BiglyBT">
=======
        <a-radio-group v-model="form.config.type" type="button">
          <a-radio :value="ClientTypeEnum.qBittorrent">qBittorrent</a-radio>
          <a-radio :value="ClientTypeEnum.BiglyBT">BiglyBT</a-radio>
          <a-radio :value="ClientTypeEnum.Deluge">Deluge</a-radio>
          <a-tooltip :content="t('page.dashboard.editModal.transmission.discourage')">
            <a-radio :value="ClientTypeEnum.Transmission" disabled>Transmission</a-radio>
          </a-tooltip>
        </a-radio-group>
        <template v-if="form.config.type === ClientTypeEnum.BiglyBT" #extra>
>>>>>>> c3225ebd
          <i18n-t keypath="page.dashboard.editModal.biglybt">
            <template #url>
              <a href="https://github.com/PBH-BTN/PBH-Adapter-BiglyBT">
                {{ t('page.dashboard.editModal.biglybt.url') }}
              </a>
            </template>
          </i18n-t>
        </template>
      </a-form-item>
      <a-form-item
        field="name"
        :label="t('page.dashboard.editModal.label.name')"
        required
        :rules="[{ match: /^[^.\t\n/]+$/ }]"
      >
        <a-input v-model="form.name" allow-clear />
      </a-form-item>
      <component :is="formMap[form.config.type] as any" v-model="form.config" />
    </a-form>
  </a-modal>
</template>
<script setup lang="ts">
import { ClientTypeEnum, type downloaderConfig } from '@/api/model/downloader'
import { CreateDownloader, TestDownloaderConfig, UpdateDownloader } from '@/service/downloaders'
import { type Form, Message } from '@arco-design/web-vue'
import { defineAsyncComponent, reactive, ref } from 'vue'
import { useI18n } from 'vue-i18n'

const qbittorrentForm = defineAsyncComponent(() => import('@/components/forms/qbittorrent.vue'))
const qbittorrentEEForm = defineAsyncComponent(() => import('@/components/forms/qbittorrentee.vue'))
const transmissionForm = defineAsyncComponent(() => import('@/components/forms/transmission.vue'))
const biglybtForm = defineAsyncComponent(() => import('@/components/forms/biglybt.vue'))
const delugeForm = defineAsyncComponent(() => import('@/components/forms/deluge.vue'))

const { t } = useI18n()
const showModal = ref(false)
const newItem = ref(false)

const formMap = {
  [ClientTypeEnum.qBittorrent]: qbittorrentForm,
  [ClientTypeEnum.qBittorrentEE]: qbittorrentEEForm,
  [ClientTypeEnum.Transmission]: transmissionForm,
  [ClientTypeEnum.BiglyBT]: biglybtForm,
  [ClientTypeEnum.Deluge]: delugeForm
}

const form = reactive({
  name: '',
  config: {
    basicAuth: {},
    verifySsl: true,
    httpVersion: 'HTTP_1_1',
    incrementBan: true
  } as downloaderConfig
})
const oldName = ref('')
defineExpose({
  showModal: (isNewItem: boolean, currentConfig?: { name: string; config: downloaderConfig }) => {
    newItem.value = isNewItem
    if (!isNewItem && currentConfig) {
      form.name = currentConfig.name
      oldName.value = currentConfig.name
      form.config = currentConfig.config
    } else {
      form.name = ''
      form.config = {
        basicAuth: {},
        verifySsl: true,
        httpVersion: 'HTTP_1_1',
        incrementBan: true
      } as downloaderConfig
    }
    showModal.value = true
  }
})

const emits = defineEmits<{
  (e: 'changed'): void
}>()

const formRef = ref<InstanceType<typeof Form>>()
const handleBeforeOk = async () => {
  const validateError = await formRef.value?.validate()
  if (validateError) {
    return false
  }
  try {
    const testResult = await TestDownloaderConfig(form)
    if (!testResult.success) throw new Error(testResult.message)
    const result = newItem.value
      ? await CreateDownloader(form)
      : await UpdateDownloader(oldName.value, form)
    if (result.success) {
      Message.success(result.message)
      emits('changed')
      return true
    } else {
      throw new Error(result.message)
    }
  } catch (e: unknown) {
    if (e instanceof Error) Message.error(e.message)
    return false
  }
}
const resetFields = () => {
  formRef.value?.resetFields()
  form.config = { basicAuth: {}, verifySsl: true, httpVersion: 'HTTP_1_1' } as downloaderConfig
}
</script>
<style scoped>
a {
  text-decoration: none;
}
</style><|MERGE_RESOLUTION|>--- conflicted
+++ resolved
@@ -11,20 +11,9 @@
   >
     <a-form ref="formRef" :model="form" auto-label-width>
       <a-form-item field="config.type" :label="t('page.dashboard.editModal.label.type')" required>
-<<<<<<< HEAD
-          <a-radio-group v-model="form.config.type" type="button" style="overflow: scroll; overflow-y: hidden">
-            <a-radio :value="ClientTypeEnum.qBittorrent">qBittorrent</a-radio>
-            <a-radio :value="ClientTypeEnum.qBittorrentEE">qBittorrentEE</a-radio>
-            <a-radio :value="ClientTypeEnum.BiglyBT">BiglyBT</a-radio>
-            <a-radio :value="ClientTypeEnum.Deluge">Deluge</a-radio>
-            <a-tooltip :content="t('page.dashboard.editModal.transmission.discourage')">
-              <a-radio :value="ClientTypeEnum.Transmission" disabled>Transmission</a-radio>
-            </a-tooltip>
-          </a-radio-group>
-        <template #extra v-if="form.config.type === ClientTypeEnum.BiglyBT">
-=======
         <a-radio-group v-model="form.config.type" type="button">
           <a-radio :value="ClientTypeEnum.qBittorrent">qBittorrent</a-radio>
+          <a-radio :value="ClientTypeEnum.qBittorrentEE">qBittorrentEE</a-radio>
           <a-radio :value="ClientTypeEnum.BiglyBT">BiglyBT</a-radio>
           <a-radio :value="ClientTypeEnum.Deluge">Deluge</a-radio>
           <a-tooltip :content="t('page.dashboard.editModal.transmission.discourage')">
@@ -32,7 +21,6 @@
           </a-tooltip>
         </a-radio-group>
         <template v-if="form.config.type === ClientTypeEnum.BiglyBT" #extra>
->>>>>>> c3225ebd
           <i18n-t keypath="page.dashboard.editModal.biglybt">
             <template #url>
               <a href="https://github.com/PBH-BTN/PBH-Adapter-BiglyBT">
