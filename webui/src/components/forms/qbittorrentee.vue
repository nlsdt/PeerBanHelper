<template>
  <a-form-item
    field="config.endpoint"
    :label="t('page.dashboard.editModal.label.endpoint')"
    validate-trigger="blur"
    required
    :rules="urlRules"
  >
    <a-input v-model="config.endpoint" allow-clear></a-input>
  </a-form-item>
  <a-form-item field="config.username" :label="t('page.dashboard.editModal.label.username')">
    <a-input v-model="config.username" allow-clear></a-input>
  </a-form-item>
  <a-form-item field="config.password" :label="t('page.dashboard.editModal.label.password')">
    <a-input-password v-model="config.password" allow-clear></a-input-password>
  </a-form-item>
  <a-form-item>
    <a-checkbox v-model="useBasicAuth">
      {{ t('page.dashboard.editModal.label.useBasicAuth') }}</a-checkbox
    >
  </a-form-item>
  <a-form-item v-if="useBasicAuth" :content-flex="false">
    <a-form-item field="config.basicAuth.user" label="User">
      <a-input v-model="config.basicAuth.user" />
    </a-form-item>
    <a-form-item field="config.basicAuth.pass" label="Pass">
      <a-input-password v-model="config.basicAuth.pass" />
    </a-form-item>
  </a-form-item>
  <a-form-item field="config.httpVersion" :label="t('page.dashboard.editModal.label.httpVersion')">
    <a-radio-group v-model="config.httpVersion">
      <a-radio value="HTTP_1_1">1.1</a-radio>
      <a-radio value="HTTP_2">2.0</a-radio>
    </a-radio-group>
    <template #extra>{{ t('page.dashboard.editModal.label.httpVersion.description') }} </template>
  </a-form-item>
  <a-form-item
    field="config.incrementBan"
    default-checked
    :label="t('page.dashboard.editModal.label.incrementBan')"
  >
    <a-switch v-model="config.incrementBan" />
    <template #extra> {{ t('page.dashboard.editModal.label.incrementBan.description') }}</template>
  </a-form-item>
  <a-form-item
    field="config.shadowBan"
    default-checked
    :label="t('page.dashboard.editModal.label.shadowBan')"
  >
    <a-switch v-model="config.useShadowBan" />
    <template #extra>
      <i18n-t keypath="page.dashboard.editModal.label.shadowBan.description">
<<<<<<< HEAD
        <template #link>
          <a href="https://pbh-btn.github.io/pbh-docs/docs/downloader/qBittorrentEE">{{
            t('page.dashboard.editModal.label.shadowBan.description.link')
          }}</a>
        </template>
      </i18n-t></template
    >
=======
        <template #learnMore>
          <a href="https://pbh-btn.github.io/pbh-docs/docs/downloader/qBittorrentEE">{{
              t('page.dashboard.editModal.label.shadowBan.description.learnMore')
            }}</a>
        </template>
      </i18n-t>
    </template>
>>>>>>> b9da30a6
  </a-form-item>
  <a-form-item
    field="config.ignorePrivate"
    :label="t('page.dashboard.editModal.label.ignorePrivate')"
  >
    <a-switch v-model="config.ignorePrivate" />
    <template #extra>{{ t('page.dashboard.editModal.label.ignorePrivate.description') }} </template>
  </a-form-item>
  <a-form-item
    field="config.verifySsl"
    default-checked
    :label="t('page.dashboard.editModal.label.verifySsl')"
  >
    <a-switch v-model="config.verifySsl" />
  </a-form-item>
</template>
<script setup lang="ts">
import type { qBittorrentEEConfig } from '@/api/model/downloader'
import type { FieldRule } from '@arco-design/web-vue'
import { ref } from 'vue'
import { useI18n } from 'vue-i18n'
const { t } = useI18n()
const config = defineModel<qBittorrentEEConfig>({ required: true })
const urlRules: FieldRule<string> = {
  type: 'string',
  required: true,
  validator: (value, callback) => {
    if (!value) return callback('Please input URL')
    if (!value.startsWith('http://') && !value.startsWith('https://')) {
      callback(t('page.dashboard.editModal.label.endpoint.error.invalidSchema'))
    }
    try {
      new URL(value)
      callback()
    } catch (_) {
      callback(t('page.dashboard.editModal.label.endpoint.error.invalidUrl'))
    }
  }
}
const useBasicAuth = ref(false)
if (config.value?.basicAuth.pass || config.value?.basicAuth.pass) {
  useBasicAuth.value = true
}
</script><|MERGE_RESOLUTION|>--- conflicted
+++ resolved
@@ -50,23 +50,13 @@
     <a-switch v-model="config.useShadowBan" />
     <template #extra>
       <i18n-t keypath="page.dashboard.editModal.label.shadowBan.description">
-<<<<<<< HEAD
-        <template #link>
-          <a href="https://pbh-btn.github.io/pbh-docs/docs/downloader/qBittorrentEE">{{
-            t('page.dashboard.editModal.label.shadowBan.description.link')
-          }}</a>
-        </template>
-      </i18n-t></template
-    >
-=======
         <template #learnMore>
           <a href="https://pbh-btn.github.io/pbh-docs/docs/downloader/qBittorrentEE">{{
-              t('page.dashboard.editModal.label.shadowBan.description.learnMore')
-            }}</a>
+            t('page.dashboard.editModal.label.shadowBan.description.learnMore')
+          }}</a>
         </template>
       </i18n-t>
     </template>
->>>>>>> b9da30a6
   </a-form-item>
   <a-form-item
     field="config.ignorePrivate"
