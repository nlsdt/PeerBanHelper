<template>
  <a-page-header class="header" :class="mobileLayout === 0 ? 'mobile' : ''" :show-back="false">
    <template #title>
<<<<<<< HEAD
      <a v-if="mobileLayout === 0" target="_blank" href="https://github.com/PBH-BTN/PeerBanHelper">
=======
      <a
        v-if="mobileLayout === 0"
        target="_blank"
        href="https://github.com/PBH-BTN/PeerBanHelper"
        style="cursor: pointer"
      >
>>>>>>> f63a1ac6
        <a-space size="mini">
          <img v-if="isDark" src="@/assets/logo-dark.png" alt="logo" class="logo" />
          <img v-else src="@/assets/logo.png" alt="logo" class="logo" />
          <a-typography-title style="margin-top: 0%; margin-bottom: 0%"
            >PeerBanHelper</a-typography-title
          >
        </a-space>
      </a>
      <a-menu
        v-else
        class="header-menu"
        mode="horizontal"
        :selected-keys="selectedKeys"
        @menu-item-click="goto"
      >
        <a-menu-item :style="{ padding: 0, marginLeft: 0 }" disabled>
<<<<<<< HEAD
          <a href="https://github.com/PBH-BTN/PeerBanHelper" target="_blank">
=======
          <a
            href="https://github.com/PBH-BTN/PeerBanHelper"
            target="_blank"
            style="cursor: pointer"
          >
>>>>>>> f63a1ac6
            <a-space size="mini">
              <img v-if="isDark" src="@/assets/logo-dark.png" alt="logo" class="logo" />
              <img v-else src="@/assets/logo.png" alt="logo" class="logo" />
              <a-typography-title style="margin-top: 0%; margin-bottom: 0%"
                >PeerBanHelper</a-typography-title
              >
            </a-space>
          </a>
        </a-menu-item>
        <template v-if="!disableMenu">
          <template v-for="router in routers.filter((r) => !r!.meta?.hide)" :key="router.name">
            <a-sub-menu v-if="router.children">
              <template v-if="router.meta?.icon" #icon>
                <component :is="router.meta?.icon" />
              </template>
              <template #title>{{ t(String(router.meta?.label)) }}</template>
              <a-menu-item v-for="child in router.children" :key="child.name">
                <template v-if="child.meta?.icon" #icon>
                  <component :is="child.meta?.icon" />
                </template>
                {{ t(String(child.meta?.label)) }}
              </a-menu-item>
            </a-sub-menu>
            <a-menu-item v-else :key="router.name">
              <template v-if="router.meta?.icon" #icon>
                <component :is="router.meta?.icon" />
              </template>
              {{ t(String(router.meta?.label)) }}
            </a-menu-item>
          </template>
        </template>
      </a-menu>
    </template>
    <template #extra>
      <div v-if="!disableMenu" style="display: flex; gap: 12px; margin-top: 5px">
        <a-dropdown
          v-if="mobileLayout === 0"
          position="bl"
          :popup-max-height="false"
          @select="(router: unknown) => goto(String((router as (typeof routers)[number]).name))"
        >
          <a-button style="flex-grow: 1; gap: 12px">
            <template v-if="route.meta?.icon" #icon>
              <component :is="route.meta?.icon" />
            </template>
            {{ t(String(route.meta?.label)) }}
            <icon-down />
          </a-button>
          <template #content>
            <template v-for="router in routers.filter((r) => !r.meta?.hide)" :key="router.name">
              <a-dsubmenu v-if="router.children">
                <template v-if="router.meta?.icon" #icon>
                  <component :is="router.meta?.icon" />
                </template>
                {{ t(String(router.meta?.label)) }}
                <template #content>
                  <template v-for="child in router.children" :key="child.name">
                    <a-doption :value="child">
                      <template v-if="child.meta?.icon" #icon>
                        <component :is="child.meta?.icon" />
                      </template>
                      {{ t(String(child.meta?.label)) }}
                    </a-doption>
                  </template>
                </template>
              </a-dsubmenu>
              <a-doption v-else :value="router">
                <template v-if="router.meta?.icon" #icon>
                  <component :is="router.meta?.icon" />
                </template>
                {{ t(String(router.meta?.label)) }}
              </a-doption>
            </template>
          </template>
        </a-dropdown>
        <a-space class="right-side" wrap>
          <a-tooltip :content="t('settings.globalPause')">
            <global-pause-btn />
          </a-tooltip>
          <template v-if="!disableAutoUpdate">
            <auto-update-btn />
          </template>
          <div class="lang-selector">
            <a-dropdown
              trigger="click"
              @select="
                (lang: string | number | Record<string, any> | undefined) =>
                  changeLocale(lang as string)
              "
            >
              <a-tooltip :content="t('settings.language')">
                <a-button class="nav-btn" type="outline" :shape="'circle'">
                  <template #icon>
                    <icon-language />
                  </template>
                </a-button>
              </a-tooltip>
              <template #content>
                <a-doption v-for="item in locales" :key="item.value" :value="item.value">
                  <template #icon>
                    <icon-check v-show="item.value === locale" />
                  </template>
                  {{ item.label }}
                </a-doption>
              </template>
            </a-dropdown>
          </div>
          <a-tooltip
            :content="
              isDark ? t('settings.navbar.theme.toLight') : t('settings.navbar.theme.toDark')
            "
          >
            <a-button class="nav-btn" type="outline" :shape="'circle'" @click="handleToggleTheme">
              <template #icon>
                <icon-moon-fill v-if="isDark" />
                <icon-sun-fill v-else />
              </template>
            </a-button>
          </a-tooltip>
          <alert />
          <a-button
            class="nav-btn"
            type="outline"
            shape="circle"
            status="normal"
            @click="settingsModalRef?.showModal"
          >
            <template #icon><icon-settings /></template>
          </a-button>
        </a-space>
      </div>
    </template>
  </a-page-header>
  <settings-modal ref="settingsModalRef" />
</template>
<script setup lang="ts">
import { LOCALE_OPTIONS } from '@/locale'
import { useViewRoute } from '@/router'
import { useDarkStore } from '@/stores/dark'
import { useEndpointStore } from '@/stores/endpoint'
import useLocale from '@/stores/locale'
import { useResponsiveState } from '@arco-design/web-vue/es/grid/hook/use-responsive-state'
import { useDark, useToggle } from '@vueuse/core'
import { computed, ref } from 'vue'
import { useI18n } from 'vue-i18n'
import { useRoute } from 'vue-router'
import alert from './alert.vue'
import autoUpdateBtn from './autoUpdateBtn.vue'
import globalPauseBtn from './globalPauseBtn.vue'
import settingsModal from './settingsModal.vue'

const { t, locale } = useI18n()
const { changeLocale } = useLocale()
const locales = [...LOCALE_OPTIONS]
const darkStore = useDarkStore()
const isDark = useDark({
  selector: 'body',
  attribute: 'arco-theme',
  valueDark: 'dark',
  valueLight: 'light',
  storageKey: 'dark-theme-config'
})
darkStore.setDark(isDark.value)
const settingsModalRef = ref<InstanceType<typeof settingsModal>>()
const toggleTheme = useToggle(isDark)
const handleToggleTheme = () => {
  toggleTheme()
  darkStore.setDark(isDark.value)
}

const props = withDefaults(
  defineProps<{
    disableAutoUpdate?: boolean
    disableMenu?: boolean
  }>(),
  {
    disableAutoUpdate: false,
    disableMenu: false
  }
)
const endpointStore = useEndpointStore()

endpointStore.emitter.on('open-settings-modal', () => {
  settingsModalRef.value?.showModal()
})

const [routers, currentName, goto] = useViewRoute()
const route = useRoute()
const disableAutoUpdate = computed(() => props.disableAutoUpdate || !!route.meta.disableAutoUpdate)
const disableMenu = computed(() => props.disableMenu || !!route.meta.disableMenu)
const selectedKeys = computed(() => [currentName.value])

const mobileLayout = useResponsiveState(
  ref({
    md: 1
  }),
  0
)
</script>
<style scoped lang="less">
.navbar {
  display: flex;
  justify-content: space-between;
  height: 100%;
  background-color: var(--color-bg-2);
  border-bottom: 1px solid var(--color-border);
}

.left-side {
  display: flex;
  align-items: center;
  padding-left: 20px;
}

.logo {
  width: 50px;
  height: 50px;
  margin-right: 0px;
}

.center-side {
  flex: 1;
}

.right-side {
  display: flex;
  list-style: none;
  :deep(.locale-select) {
    border-radius: 20px;
  }

  a {
    color: var(--color-text-1);
    text-decoration: none;
  }
  .nav-btn {
    border-color: rgb(var(--gray-2));
    color: rgb(var(--gray-8));
    font-size: 16px;
  }
  .trigger-btn,
  .ref-btn {
    position: absolute;
    bottom: 14px;
  }
  .trigger-btn {
    margin-left: 14px;
  }
}
</style>

<style lang="less">
.message-popover {
  .arco-popover-content {
    margin-top: 0;
  }
}
.arco-layout {
  padding: 0 24px;
  .arco-page-header {
    &.mobile {
      .arco-page-header-main {
        width: 100%;
      }
      .arco-page-header-extra {
        width: 100%;
      }
      .arco-page-header-header {
        flex-wrap: wrap;
      }
    }
  }
  .arco-layout-header {
    .arco-page-header-header {
      flex-wrap: nowrap;
    }
    .arco-menu-inner {
      padding-left: 0;
      padding-right: 0;
    }
    .arco-page-header-main {
      flex-grow: 1;
      .arco-page-header-title {
        flex-grow: 1;
      }
    }
    .arco-page-header-wrapper {
      padding: 0;
    }
    .arco-menu-light,
    .arco-menu-pop,
    .arco-menu-item {
      background-color: unset;
    }
  }
}
.arco-trigger-menu {
  max-height: unset;
}
</style><|MERGE_RESOLUTION|>--- conflicted
+++ resolved
@@ -1,16 +1,12 @@
 <template>
   <a-page-header class="header" :class="mobileLayout === 0 ? 'mobile' : ''" :show-back="false">
     <template #title>
-<<<<<<< HEAD
-      <a v-if="mobileLayout === 0" target="_blank" href="https://github.com/PBH-BTN/PeerBanHelper">
-=======
       <a
         v-if="mobileLayout === 0"
         target="_blank"
         href="https://github.com/PBH-BTN/PeerBanHelper"
         style="cursor: pointer"
       >
->>>>>>> f63a1ac6
         <a-space size="mini">
           <img v-if="isDark" src="@/assets/logo-dark.png" alt="logo" class="logo" />
           <img v-else src="@/assets/logo.png" alt="logo" class="logo" />
@@ -27,15 +23,11 @@
         @menu-item-click="goto"
       >
         <a-menu-item :style="{ padding: 0, marginLeft: 0 }" disabled>
-<<<<<<< HEAD
-          <a href="https://github.com/PBH-BTN/PeerBanHelper" target="_blank">
-=======
           <a
             href="https://github.com/PBH-BTN/PeerBanHelper"
             target="_blank"
             style="cursor: pointer"
           >
->>>>>>> f63a1ac6
             <a-space size="mini">
               <img v-if="isDark" src="@/assets/logo-dark.png" alt="logo" class="logo" />
               <img v-else src="@/assets/logo.png" alt="logo" class="logo" />
