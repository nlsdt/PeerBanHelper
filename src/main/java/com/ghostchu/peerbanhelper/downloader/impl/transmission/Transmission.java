--- conflicted
+++ resolved
@@ -241,11 +241,7 @@
 
     @Override
     public void relaunchTorrentIfNeededByTorrentWrapper(Collection<TorrentWrapper> torrents) {
-<<<<<<< HEAD
-        if (System.getProperty("pbh.transmission.disable-torrent-relaunch") != null) {
-=======
         if (ExternalSwitch.parse("pbh.transmission.disable-torrent-relaunch") != null) {
->>>>>>> 94c3393a
             return;
         }
         relaunchTorrents(torrents.stream().filter(t -> {
