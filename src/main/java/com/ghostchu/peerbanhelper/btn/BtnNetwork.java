package com.ghostchu.peerbanhelper.btn;

import com.ghostchu.peerbanhelper.PeerBanHelperServer;
import com.ghostchu.peerbanhelper.btn.ability.*;
import com.ghostchu.peerbanhelper.database.dao.impl.PeerRecordDao;
import com.ghostchu.peerbanhelper.text.Lang;
import com.ghostchu.peerbanhelper.util.HTTPUtil;
import com.ghostchu.peerbanhelper.util.rule.ModuleMatchCache;
import com.github.mizosoft.methanol.Methanol;
import com.github.mizosoft.methanol.MutableRequest;
import com.google.gson.JsonObject;
import com.google.gson.JsonParser;
import lombok.Getter;
import lombok.extern.slf4j.Slf4j;
import org.springframework.beans.factory.annotation.Autowired;
import org.springframework.beans.factory.annotation.Qualifier;

import java.net.CookieManager;
import java.net.CookiePolicy;
import java.net.http.HttpClient;
import java.net.http.HttpResponse;
import java.time.Duration;
import java.util.HashMap;
import java.util.Map;
import java.util.concurrent.Executors;
import java.util.concurrent.ScheduledExecutorService;
import java.util.concurrent.TimeUnit;
import java.util.concurrent.atomic.AtomicBoolean;

import static com.ghostchu.peerbanhelper.text.TextManager.tlUI;

@Slf4j
@Getter
public class BtnNetwork {
    private static final int PBH_BTN_PROTOCOL_IMPL_VERSION = 8;
    @Getter
    private final Map<Class<? extends BtnAbility>, BtnAbility> abilities = new HashMap<>();
    @Getter
    private ScheduledExecutorService executeService = null;
    private String configUrl;
    private boolean submit;
    private String appId;
    private String appSecret;
    @Getter
    private HttpClient httpClient;
    @Autowired
    @Qualifier("userAgent")
    private String userAgent;
    private PeerBanHelperServer server;
    private final AtomicBoolean configSuccess = new AtomicBoolean(false);
    @Autowired
<<<<<<< HEAD
    private PeerRecordDao peerRecordDao;
=======
    private ModuleMatchCache moduleMatchCache;
>>>>>>> e6b3df21

    public BtnNetwork(PeerBanHelperServer server, String userAgent, String configUrl, boolean submit, String appId, String appSecret) {
        this.server = server;
        this.userAgent = userAgent;
        this.configUrl = configUrl;
        this.submit = submit;
        this.appId = appId;
        this.appSecret = appSecret;
        setupHttpClient();
        resetScheduler();
        checkIfNeedRetryConfig();
    }

    private void resetScheduler() {
        if (executeService != null) {
            executeService.shutdownNow();
        }
        executeService = Executors.newScheduledThreadPool(2);
        executeService.scheduleWithFixedDelay(this::checkIfNeedRetryConfig, 600, 600, TimeUnit.SECONDS);
    }

    public void configBtnNetwork() {
        try {
            HttpResponse<String> resp = HTTPUtil.retryableSend(httpClient, MutableRequest.GET(configUrl), HttpResponse.BodyHandlers.ofString()).join();
            if (resp.statusCode() != 200) {
                log.error(tlUI(Lang.BTN_CONFIG_FAILS, resp.statusCode() + " - " + resp.body(), 600));
                return;
            }
            JsonObject json = JsonParser.parseString(resp.body()).getAsJsonObject();
            if (!json.has("min_protocol_version")) {
                throw new IllegalStateException("Server config response missing min_protocol_version field");
            }
            int min_protocol_version = json.get("min_protocol_version").getAsInt();
            if (PBH_BTN_PROTOCOL_IMPL_VERSION < min_protocol_version) {
                throw new IllegalStateException(tlUI(Lang.BTN_INCOMPATIBLE_SERVER));
            }
            int max_protocol_version = json.get("max_protocol_version").getAsInt();
            if (PBH_BTN_PROTOCOL_IMPL_VERSION > max_protocol_version) {
                throw new IllegalStateException(tlUI(Lang.BTN_INCOMPATIBLE_SERVER));
            }
            resetScheduler();
            abilities.values().forEach(BtnAbility::unload);
            abilities.clear();
            JsonObject ability = json.get("ability").getAsJsonObject();
            if (ability.has("submit_peers") && submit) {
                abilities.put(BtnAbilitySubmitPeers.class, new BtnAbilitySubmitPeers(this, ability.get("submit_peers").getAsJsonObject()));
            }
            if (ability.has("submit_bans") && submit) {
                abilities.put(BtnAbilitySubmitBans.class, new BtnAbilitySubmitBans(this, ability.get("submit_bans").getAsJsonObject()));
            }
            if (ability.has("submit_histories") && submit) {
                abilities.put(BtnAbilitySubmitHistory.class, new BtnAbilitySubmitBans(this, ability.get("submit_histories").getAsJsonObject()));
            }
//            if (ability.has("submit_hitrate") && submit) {
//                abilities.put(BtnAbilitySubmitRulesHitRate.class, new BtnAbilitySubmitRulesHitRate(this, ability.get("submit_hitrate").getAsJsonObject()));
//            }
            if (ability.has("rules")) {
                abilities.put(BtnAbilityRules.class, new BtnAbilityRules(this, ability.get("rules").getAsJsonObject()));
            }
            if (ability.has("reconfigure")) {
                abilities.put(BtnAbilityReconfigure.class, new BtnAbilityReconfigure(this, ability.get("reconfigure").getAsJsonObject()));
            }
            abilities.values().forEach(a -> {
                try {
                    a.load();
                } catch (Exception e) {
                    log.error("Failed to load BTN ability", e);
                }
            });
            configSuccess.set(true);
        } catch (Throwable e) {
            log.error(tlUI(Lang.BTN_CONFIG_FAILS, 600), e);
        }
    }

    private void checkIfNeedRetryConfig() {
        try {
            if (!configSuccess.get()) {
                configBtnNetwork();
            }
        } catch (Throwable throwable) {
            log.error("Unable to complete scheduled tasks", throwable);
        }

    }

    private void setupHttpClient() {
        CookieManager cm = new CookieManager();
        cm.setCookiePolicy(CookiePolicy.ACCEPT_ALL);
        this.httpClient = Methanol
                .newBuilder()
                .followRedirects(HttpClient.Redirect.ALWAYS)
                .userAgent(userAgent)
                .defaultHeader("Accept-Encoding", "gzip,deflate")
                .defaultHeader("Content-Type", "application/json")
                .defaultHeader("BTN-AppID", appId)
                .defaultHeader("BTN-AppSecret", appSecret)
                .defaultHeader("X-BTN-AppID", appId)
                .defaultHeader("X-BTN-AppSecret", appSecret)
                .defaultHeader("Authentication", "Bearer " + appId + "@" + appSecret)
                .requestTimeout(Duration.ofMinutes(1))
                .connectTimeout(Duration.ofSeconds(10))
                .cookieHandler(cm).build();
    }

    public void close() {
        log.info(tlUI(Lang.BTN_SHUTTING_DOWN));
        executeService.shutdown();
        abilities.values().forEach(BtnAbility::unload);
        abilities.clear();
    }
}<|MERGE_RESOLUTION|>--- conflicted
+++ resolved
@@ -49,11 +49,8 @@
     private PeerBanHelperServer server;
     private final AtomicBoolean configSuccess = new AtomicBoolean(false);
     @Autowired
-<<<<<<< HEAD
     private PeerRecordDao peerRecordDao;
-=======
     private ModuleMatchCache moduleMatchCache;
->>>>>>> e6b3df21
 
     public BtnNetwork(PeerBanHelperServer server, String userAgent, String configUrl, boolean submit, String appId, String appSecret) {
         this.server = server;
