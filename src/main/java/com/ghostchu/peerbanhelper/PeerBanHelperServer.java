--- conflicted
+++ resolved
@@ -475,16 +475,11 @@
         moduleManager.register(new AutoRangeBan(this, profile));
         moduleManager.register(new BtnNetworkOnline(this, profile));
         moduleManager.register(new DownloaderCIDRBlockList(this, profile));
-        moduleManager.register(new IPBlackRuleList(this, profile, databaseHelper));
+        moduleManager.register(new IPBlackRuleList(this, profile));
         moduleManager.register(new PBHMetricsController(this, profile));
         moduleManager.register(new PBHBanController(this, profile, databaseHelper));
         moduleManager.register(new PBHMetadataController(this, profile));
         moduleManager.register(new PBHDownloaderController(this, profile));
-<<<<<<< HEAD
-        moduleManager.register(new RuleSubController(this, profile));
-=======
-        moduleManager.register(new PBHAuthenticateController(this, profile));
->>>>>>> 730dc9d1
     }
 
     public Map<Downloader, Map<Torrent, List<Peer>>> collectPeers() {
