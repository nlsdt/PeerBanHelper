--- conflicted
+++ resolved
@@ -468,24 +468,11 @@
         moduleManager.register(new AutoRangeBan(this, profile));
         moduleManager.register(new BtnNetworkOnline(this, profile));
         moduleManager.register(new DownloaderCIDRBlockList(this, profile));
-<<<<<<< HEAD
-        moduleManager.register(new IPBlackRuleList(this, profile, databaseHelper));
-        moduleManager.register(new PBHBanList(this, profile));
-        moduleManager.register(new PBHBanLogs(this, profile, databaseHelper));
-        moduleManager.register(new PBHClientStatus(this, profile));
-        moduleManager.register(new PBHMaxBans(this, profile, databaseHelper));
-        moduleManager.register(new PBHMetrics(this, profile));
-        moduleManager.register(new PBHMetadata(this, profile));
-        moduleManager.register(new PBHRuleMetrics(this, profile));
-        moduleManager.register(new PBHLivePeers(this, profile));
-        moduleManager.register(new RuleSubApi(this, profile));
-=======
         moduleManager.register(new IPBlackRuleList(this, profile));
         moduleManager.register(new PBHMetricsController(this, profile));
         moduleManager.register(new PBHBanController(this, profile, databaseHelper));
         moduleManager.register(new PBHMetadataController(this, profile));
         moduleManager.register(new PBHDownloaderController(this, profile));
->>>>>>> e7639503
     }
 
     public Map<Downloader, Map<Torrent, List<Peer>>> collectPeers() {
