--- conflicted
+++ resolved
@@ -45,11 +45,8 @@
             case "smtp" -> provider = SmtpPushProvider.loadFromYaml(name, section);
             case "telegram" -> provider = TelegramPushProvider.loadFromYaml(name, section, httpUtil);
             case "bark" -> provider = BarkPushProvider.loadFromYaml(name, section, httpUtil);
-<<<<<<< HEAD
             case "pushdeer" -> provider = PushDeerPushProvider.loadFromYaml(name, section, httpUtil);
-=======
             case "gotify" -> provider = GotifyPushProvider.loadFromYaml(name, section, httpUtil);
->>>>>>> 1d7f25f8
         }
         return provider;
     }
@@ -63,11 +60,8 @@
             case "smtp" -> provider = SmtpPushProvider.loadFromJson(name, jsonObject);
             case "telegram" -> provider = TelegramPushProvider.loadFromJson(name, jsonObject, httpUtil);
             case "bark" -> provider = BarkPushProvider.loadFromJson(name, jsonObject, httpUtil);
-<<<<<<< HEAD
             case "pushdeer" -> provider = PushDeerPushProvider.loadFromJson(name, jsonObject, httpUtil);
-=======
             case "gotify" -> provider = GotifyPushProvider.loadFromJson(name, jsonObject, httpUtil);
->>>>>>> 1d7f25f8
         }
         return provider;
     }
