package com.ghostchu.peerbanhelper.text;

public class Lang {
    public static final String ERR_BUILD_NO_INFO_FILE = "错误：构建信息文件不存在";
    public static final String ERR_CANNOT_LOAD_BUILD_INFO = "错误：无法加载构建信息文件";
    public static final String MOTD = "PeerBanHelper v{} - by Ghost_chu";
    public static final String LOADING_CONFIG = "正在加载配置文件……";
    public static final String CONFIG_PEERBANHELPER = "已初始化目录结构，相关文件已放置在运行目录的 data 文件夹下，请配置相关文件后，再重新启动 PeerBanHelper";
    public static final String ERR_SETUP_CONFIGURATION = "错误：无法初始化配置文件结构";
    public static final String DISCOVER_NEW_CLIENT = " + {} -> {} ({})";
    public static final String ERR_INITIALIZE_BAN_PROVIDER_ENDPOINT_FAILURE = "错误：无法初始化 API 提供端点，Transmission 模块的封禁功能将不起作用";
    public static final String WAIT_FOR_MODULES_STARTUP = "请等待功能模块初始化……";
    public static final String MODULE_REGISTER = "[注册] {}";
    public static final String MODULE_UNREGISTER = "[解注册] {}";
    public static final String ERR_CLIENT_LOGIN_FAILURE_SKIP = "登录到 {} ({}) 失败，跳过……";
    public static final String ERR_UNEXPECTED_API_ERROR = "在处理 {} ({}) 的 API 操作时出现了一个非预期的错误";
    public static final String PEER_UNBAN_WAVE = "[解封] 解除了 {} 个过期的对等体封禁";
    public static final String ERR_UPDATE_BAN_LIST = "在更新 {} ({}) 的封禁列表时出现了一个非预期的错误";
    public static final String BAN_PEER = "[封禁] {}, PeerId={}, ClientName={}, Progress={}, Uploaded={}, Downloaded={}, Torrent={}, Reason={}";
    public static final String CHECK_COMPLETED = "[完成] 已检查 {} 的 {} 个活跃 Torrent 和 {} 个对等体";
    public static final String ERR_INVALID_RULE_SYNTAX = "规则 {} 的表达式无效，请检查是否存在拼写错误";
    public static final String MODULE_CNB_MATCH_CLIENT_NAME = "匹配 ClientName (UserAgent): %s";
    public static final String MODULE_IBL_MATCH_IP = "匹配 IP 规则: %s";
    public static final String MODULE_IBL_MATCH_PORT = "匹配 Port 规则: %s";
    public static final String MODULE_PID_MATCH_PEER_ID = "匹配 PeerId 规则: %s";
    public static final String MODULE_PCB_EXCESSIVE_DOWNLOAD = "客户端下载过量：种子大小：%d，上传给此对等体的总量：%d，最大允许的过量下载总量：%d";
    public static final String MODULE_PCB_PEER_MORE_THAN_LOCAL_SKIP = "客户端进度：%s，实际进度：%s，客户端的进度多于本地进度，跳过检测";
    public static final String MODULE_PCB_PEER_BAN_INCORRECT_PROGRESS = "客户端进度：%s，实际进度：%s，差值：%s";
    public static final String MODULE_PCB_PEER_BAN_REWIND = "客户端进度：%s，实际进度：%s，上次记录进度：%s，本次进度：%s，差值：%s";
    public static final String MODULE_PCB_SKIP_UNKNOWN_SIZE_TORRENT = "种子大小未知";
    public static String MODULE_AP_PEER_BAN_PING = "Peer 发送了 ICMP 响应包";
    public static String MODULE_AP_INVALID_RULE = "规则 {} 无效，请检查语法和拼写错误";
    public static String MODULE_AP_BAN_PEER_CODE = "Peer 的 HTTP(S) 响应返回了预期状态码：%s";
    public static String MODULE_AP_PEER_CODE = "Peer 的 HTTP(S) 响应返回了状态码：%s";
    public static String MODULE_AP_INCORRECT_TCP_TEST_PORT = "TCP 探测规则 %s 的端口号无效: %s";
    public static String MODULE_AP_BAN_PEER_TCP_TEST = "TCP 测试通过: %s";
    public static String MODULE_AP_TCP_TEST_PORT_FAIL = "TCP 探测目标失败: %s";
    public static String MODULE_AP_EXECUTE_EXCEPTION = "烘焙缓存时出错，请将下面的错误日志发送给开发者以协助修复此错误";
<<<<<<< HEAD
    public static String MODULE_AP_SSL_CONTEXT_FAILURE = "初始化 SSLContext 时出错";
    public static String MODULE_MDB_MULTI_DIALING_NOT_DETECTED = "未发现多拨下载，种子名称：{}";
    public static String MODULE_MDB_MULTI_DIALING_DETECTED = "发现多拨下载，请持续关注，种子名称：{}，子网：{}，触发IP：{}";
    public static String MODULE_MDB_MULTI_DIALING_HUNTING_TRIGGERED = "触发多拨追猎名单，种子名称：{}，子网：{}，触发IP：{}";
    public static String DOWNLOADER_QB_LOGIN_FAILED = "登录到 {} 失败：{} - {}: \n{}";
    public static String DOWNLOADER_QB_FAILED_REQUEST_TORRENT_LIST = "请求 Torrents 列表失败 - %d - %s";
    public static String DOWNLOADER_QB_FAILED_REQUEST_PEERS_LIST_IN_TORRENT = "请求 Torrent 的 Peers 列表失败 - %d - %s";
    public static String DOWNLOADER_QB_API_PREFERENCES_ERR = "qBittorrent 的首选项 API 返回了非 200 预期响应 - %d - %s";
    public static String DOWNLOADER_QB_FAILED_SAVE_BANLIST = "无法保存 {} ({}) 的 Banlist！{} - {}\n{}";
    public static String DOWNLOADER_TR_MOTD_WARNING = "[受限] 由于 Transmission 的 RPC-API 限制，PeerId 黑名单功能和 ProgressCheatBlocker 功能的过量下载模块不可用";
    public static String DOWNLOADER_TR_DISCONNECT_PEERS = "[重置] 正在断开 Transmission 上的 {} 个种子连接的对等体，以便应用 IP 屏蔽列表的更改";
    public static String DOWNLOADER_TR_INCORRECT_BANLIST_API_RESP = "设置 Transmission 的 BanList 地址时，返回非成功响应：{}。";
    public static String DOWNLOADER_TR_INCORRECT_SET_BANLIST_API_RESP = """
=======
    public static final String MODULE_AP_SSL_CONTEXT_FAILURE = "初始化 SSLContext 时出错";
    public static final String DOWNLOADER_QB_LOGIN_FAILED = "登录到 {} 失败：{} - {}: \n{}";
    public static final String DOWNLOADER_QB_FAILED_REQUEST_TORRENT_LIST = "请求 Torrents 列表失败 - %d - %s";
    public static final String DOWNLOADER_QB_FAILED_REQUEST_PEERS_LIST_IN_TORRENT = "请求 Torrent 的 Peers 列表失败 - %d - %s";
    public static final String DOWNLOADER_QB_API_PREFERENCES_ERR = "qBittorrent 的首选项 API 返回了非 200 预期响应 - %d - %s";
    public static final String DOWNLOADER_QB_FAILED_SAVE_BANLIST = "无法保存 {} ({}) 的 Banlist！{} - {}\n{}";
    public static final String DOWNLOADER_TR_MOTD_WARNING = "[受限] 由于 Transmission 的 RPC-API 限制，PeerId 黑名单功能和 ProgressCheatBlocker 功能的过量下载模块不可用";
    public static final String DOWNLOADER_TR_DISCONNECT_PEERS = "[重置] 正在断开 Transmission 上的 {} 个种子连接的对等体，以便应用 IP 屏蔽列表的更改";
    public static final String DOWNLOADER_TR_INCORRECT_BANLIST_API_RESP = "设置 Transmission 的 BanList 地址时，返回非成功响应：{}。";
    public static final String DOWNLOADER_TR_INCORRECT_SET_BANLIST_API_RESP = """
>>>>>>> 4c645625
            无法应用 IP 黑名单到 Transmission，PBH 没有生效！
            请求 Transmission 更新 BanList 时，返回非成功响应。
            您是否正确映射了 PeerBanHelper 的外部交互端口，以便 Transmission 从 PBH 拉取 IP 黑名单？
            检查 Transmission 的 设置 -> 隐私 -> 屏蔽列表 中自动填写的 URL 是否正确，如果不正确，请在 PeerBanHelper 的 config.yml 中正确配置 server 部分的配置文件，确保 Transmission 能够正确连接到 IP 黑名单提供端点
            """;
    public static final String DOWNLOADER_TR_INVALID_RESPONSE = "[错误] Transmission 返回无效 JSON 响应: {}";
    public static final String DOWNLOADER_TR_UPDATED_BLOCKLIST = "[响应] Transmission 屏蔽列表已更新成功，现在包含 {} 条规则";
    public static final String DOWNLOADER_TR_KNOWN_INCOMPATIBILITY = "[错误] 您正在使用的 Transmission 版本 %s 与 PeerBanHelper 不兼容: %";
    public static final String DOWNLOADER_TR_INCOMPATIBILITY_BANAPI = "当前版本存在封禁 API 的已知问题，请升级至 3.0-20 或更高版本";
    public static final String ERR_CONFIG_DIRECTORY_INCORRECT = "初始化失败：config 不是一个目录。如果您正在使用 Docker，请确保其正确挂载。";
    public static String WEB_ENDPOINT_REGISTERED = "[注册] WebAPI 端点已注册：{}";
    public static String SKIP_LOAD_PLUGIN_FOR_NATIVE_IMAGE = "检测到Native Images，跳过加载插件";

    public static final String PBH_SHUTTING_DOWN = "[退出] 正在退出，请等待我们完成剩余的工作……";

    public static String ERR_CANNOT_LOAD_PLUGIN = "[注册] 无法加载插件：{}";
    public static String ERR_CANNOT_UNLOAD_PLUGIN = "[退出] 无法卸载插件：{}";
    public static String ARB_ERROR_TO_CONVERTING_IP = "IP 地址 %s 既不是 IPV4 地址也不是 IPV6 地址。";
    public static final String ARB_BANNED = "IP 地址 %s 与另一个已封禁的 IP 地址 %s 处于同一封禁区间 %s 内，执行连锁封禁操作。";
    public static final String DATABASE_SETUP_FAILED = "[错误] 数据库初始化失败";
    public static String DATABASE_BUFFER_SAVED = "[保存] 已保存 {} 条内存缓存的封禁日志到数据库，用时 {}ms";
<<<<<<< HEAD
    public static String DATABASE_SAVE_BUFFER_FAILED = "[错误] 刷写内存缓存的封禁日志时出现了 SQL 错误，未保存的数据已被丢弃";
    public static String DATABASE_READ_HUNTING_TARGET_FAILED = "[错误] 读取追猎名单时出现了 SQL 错误，无法应用追猎名单";
    public static String WEB_BANLOGS_INTERNAL_ERROR = "[错误] 读取封禁日志时遇到非预期错误";
=======
    public static final String DATABASE_SAVE_BUFFER_FAILED = "[错误] 刷写内存缓存的封禁日志时出现了 SQL 错误，未保存的数据已被丢弃";
    public static final String WEB_BANLOGS_INTERNAL_ERROR = "[错误] 读取封禁日志时遇到非预期错误";
>>>>>>> 4c645625
    public static String PERSIST_DISABLED = "[禁用] Persist 持久化数据存储已在此服务器上被禁用";
    public static final String BOOTSTRAP_FAILED = "[错误] PeerBanHelper 启动失败，遇到致命错误，请检查控制台日志";
    public static final String DATABASE_FAILURE = "[错误] 无法连接到持久化数据存储数据库，请检查是否同时启动了多个 PBH 示例？（如果 SQLite 数据库损坏，请删除它，PBH 将会重新生成新的数据库文件）";
    public static final String CONFIGURATION_OUTDATED_MODULE_DISABLED = "[警告] 无法确认功能模块 {} 的配置状态。配置文件似乎已过期，因此无法读取此模块的模块配置文件";
    public static final String BTN_DOWNLOADER_GENERAL_FAILURE = "[BTN 网络] 从下载器 {} 获取当前 Torrent 任务信息失败，跳过……";
    public static String BTN_PREPARE_TO_SUBMIT = "[BTN 网络] 已收集了 {} 个 Peer 信息，将分为 {} 次提交到 BTN 网络，感谢您对 BTN 网络做出的贡献";
    public static String BTN_UPDATE_RULES = "[BTN 网络] 正在连接到 BTN 网络服务器并更新规则数据，本地数据版本：{}";
    public static final String BTN_UPDATE_RULES_SUCCESSES = "[BTN 网络] 规则数据更新成功，当前数据版本：{}";
    public static final String BTN_REQUEST_FAILS = "[BTN 网络] 请求时出现错误，操作已取消 {}";
    public static final String BTN_CONFIG_FAILS = "[BTN 网络] 所连接的 BTN 网络实例未返回有效配置响应，BTN 网络功能可能不会正常工作 {}";
    public static final String MODULE_BTN_BAN = "[BTN 封禁] 匹配 %s 规则集（%s）：%s";
    public static final String BTN_NETWORK_CONNECTING = "[BTN 网络] 请等待我们连接到 BTN 网络……";
    public static final String BTN_NETWORK_NOT_ENABLED = "[BTN 网络] 未启用 BTN 功能：此 PeerBanHelper 客户端未加入 BTN 网络";
    public static final String BTN_NETWORK_ENABLED = "[BTN 网络] 功能已启用";
    public static String BTN_NETWORK_RECONFIGURED = "[BTN 网络] 服务器配置信息下发成功，已连接至 BTN 网络：{}";
    public static String PERSIST_CLEAN_LOGS = "[清理] 已成功清理 {} 条封禁日志";
    public static final String BANLIST_INVOKER_REGISTERED = "[BanListInvoker] 已注册：{}";
    public static final String BANLIST_INVOKER_IPFILTER_FAIL = "[BanListInvoker] 清空 ipfilter.dat 文件失败，出现 I/O 错误";
    public static final String BANLIST_INVOKER_COMMAND_EXEC_TIMEOUT = "[BanListInvoker] 执行命令 {} 时超时，PBH 不再继续等待进程";
    public static final String BANLIST_INVOKER_COMMAND_EXEC_FAILED = "[BanListInvoker] 执行命令 {} 时，进程返回非零状态码（{}），这可能意味着命令未被成功执行，请查看";
    public static String BAN_PEER_REVERSE_LOOKUP = "[DNS反向查找] IP 地址 {} 反向 DNS 记录为：{}";
    public static final String BTN_INCOMPATIBLE_SERVER = "[BTN 网络] 您所连接的 BTN 实例与当前 BTN 客户端不兼容";
    public static final String BTN_SUBMITTING_PEERS = "[BTN 网络] 计划任务正在向 BTN 网络提交目前下载的 Peers 列表，请稍等……";
    public static final String BTN_SUBMITTED_PEERS = "[BTN 网络] 已向 BTN 网络提交 {} 个 Peers，感谢您对 BTN 网络的支持！";
    public static final String BTN_SUBMITTING_BANS = "[BTN 网络] 计划任务正在向 BTN 网络提交自上次汇报以来新增的封禁条目，请稍等……";
    public static final String BTN_SUBMITTED_BANS = "[BTN 网络] 已向 BTN 网络提交 {} 个封禁记录，感谢您对 BTN 网络的支持！";
    public static final String BTN_SUBMITTING_HITRATE = "[BTN 网络] 计划任务正在向 BTN 网络回报规则命中率数据，请稍等";
    public static final String BTN_SUBMITTED_HITRATE = "[BTN 网络] 已向 BTN 网络回报 {} 个规则的命中率数据，感谢您对 BTN 网络的支持！";
    public static final String CONFIG_CHECKING = "[配置升级实用工具] 请等待检查配置文件更新……";
    public static final String CONFIG_MIGRATING = "[配置升级实用工具] 迁移配置文件：从 {} 至 {} ……";
    public static final String CONFIG_EXECUTE_MIGRATE = "[配置升级实用工具] 执行配置文件升级脚本：{}";
    public static final String CONFIG_MIGRATE_FAILED = "[配置升级实用工具] 执行配置文件升级脚本 {}（升级到版本 {}）时出现了错误，PeerBanHelper 可能无法正常运行：{}";
    public static final String CONFIG_UPGRADED = "[配置升级实用工具] 成功升级配置文件到版本 {}";
    public static final String CONFIG_SAVE_CHANGES = "[配置升级实用工具] 正在保存更改……";
    public static final String CONFIG_SAVE_ERROR = "[配置升级实用工具] 更改保存到磁盘失败";
    public static final String BTN_RECONFIGURE_CHECK_FAILED = "[BTN 网络] 检查重配置状态失败：{}";
    public static final String BTN_SHUTTING_DOWN = "[BTN 网络] 正在关闭 BTN 模块……";
    public static final String BTN_RECONFIGURING = "[BTN 网络] 发现服务器基本配置更新，正在重新配置 BTN 网络模块……";
    public static String RULE_ENGINE_PARSE_FAILED = "[规则引擎] 规则 {} 解析失败，解析过程中出现错误";
    public static String RULE_ENGINE_INVALID_RULE = "规则 {} 的参数 {} 无效，仅接受以下值：{}";
    public static String RULE_ENGINE_NOT_A_RULE = "[规则引擎] 表达式 {} 不是一个有效规则";
    public static final String RULE_MATCHER_STRING_CONTAINS = "子串匹配";
    public static final String RULE_MATCHER_STRING_ENDS_WITH = "匹配结尾";
    public static final String RULE_MATCHER_STRING_STARTS_WITH = "匹配开头";
    public static String RULE_MATCHER_STRING_EQUALS = "匹配相同";
    public static final String RULE_MATCHER_STRING_LENGTH = "匹配长度";
    public static final String RULE_MATCHER_STRING_REGEX = "匹配正则";
    public static final String RESET_DOWNLOADER_FAILED = "[警告] 重置下载器封禁列表到初始状态时出现错误";
    public static final String DOWNLOADER_QB_INCREAMENT_BAN_FAILED = "[错误] 向下载器请求增量封禁对等体时出现错误，请在配置文件中关闭增量封禁(increment-ban)配置项";
    public static final String SHUTDOWN_CLOSE_METRICS = "[退出] 正在保存封禁日志和统计数据……";
    public static final String SHUTDOWN_UNREGISTER_MODULES = "[退出] 正在注销功能模块……";
    public static final String SHUTDOWN_CLOSE_DATABASE = "[退出] 正在安全关闭并保存持久化数据库……";
    public static final String SHUTDOWN_CLEANUP_RESOURCES = "[退出] 清理资源……";
    public static final String SHUTDOWN_DONE = "[退出] 全部完成！";
    public static final String SHUTDOWN_SAVE_BANLIST = "[退出] 正在保存封禁列表到本地缓存文件……";
    public static final String SHUTDOWN_SAVE_BANLIST_FAILED = "[退出] 保存封禁列表到文件失败";
    public static final String LOAD_BANLIST_FROM_FILE = "[封禁] 已从保存的封禁列表缓存文件中恢复了 {} 个封禁项";
    public static final String LOAD_BANLIST_FAIL = "[封禁] 加载封禁列表过程出现错误";

    public static final String GUI_MENU_WEBUI = "WebUI";
    public static final String GUI_MENU_WEBUI_OPEN = "打开 WebUI……";
    public static final String GUI_MENU_ABOUT = "关于";
    public static final String GUI_TRAY_MESSAGE_CAPTION = "PeerBanHelper 正在后台运行";
    public static final String GUI_TRAY_MESSAGE_DESCRIPTION = "点击托盘图标重新打开窗口；右键托盘图标可完全退出";
    public static String GUI_TABBED_WEB_UI = "概览";
    public static final String GUI_TABBED_LOGS = "运行日志";
    public static final String ABOUT_VIEW_GITHUB = "查看 Github 页面";
}<|MERGE_RESOLUTION|>--- conflicted
+++ resolved
@@ -36,7 +36,6 @@
     public static String MODULE_AP_BAN_PEER_TCP_TEST = "TCP 测试通过: %s";
     public static String MODULE_AP_TCP_TEST_PORT_FAIL = "TCP 探测目标失败: %s";
     public static String MODULE_AP_EXECUTE_EXCEPTION = "烘焙缓存时出错，请将下面的错误日志发送给开发者以协助修复此错误";
-<<<<<<< HEAD
     public static String MODULE_AP_SSL_CONTEXT_FAILURE = "初始化 SSLContext 时出错";
     public static String MODULE_MDB_MULTI_DIALING_NOT_DETECTED = "未发现多拨下载，种子名称：{}";
     public static String MODULE_MDB_MULTI_DIALING_DETECTED = "发现多拨下载，请持续关注，种子名称：{}，子网：{}，触发IP：{}";
@@ -50,18 +49,6 @@
     public static String DOWNLOADER_TR_DISCONNECT_PEERS = "[重置] 正在断开 Transmission 上的 {} 个种子连接的对等体，以便应用 IP 屏蔽列表的更改";
     public static String DOWNLOADER_TR_INCORRECT_BANLIST_API_RESP = "设置 Transmission 的 BanList 地址时，返回非成功响应：{}。";
     public static String DOWNLOADER_TR_INCORRECT_SET_BANLIST_API_RESP = """
-=======
-    public static final String MODULE_AP_SSL_CONTEXT_FAILURE = "初始化 SSLContext 时出错";
-    public static final String DOWNLOADER_QB_LOGIN_FAILED = "登录到 {} 失败：{} - {}: \n{}";
-    public static final String DOWNLOADER_QB_FAILED_REQUEST_TORRENT_LIST = "请求 Torrents 列表失败 - %d - %s";
-    public static final String DOWNLOADER_QB_FAILED_REQUEST_PEERS_LIST_IN_TORRENT = "请求 Torrent 的 Peers 列表失败 - %d - %s";
-    public static final String DOWNLOADER_QB_API_PREFERENCES_ERR = "qBittorrent 的首选项 API 返回了非 200 预期响应 - %d - %s";
-    public static final String DOWNLOADER_QB_FAILED_SAVE_BANLIST = "无法保存 {} ({}) 的 Banlist！{} - {}\n{}";
-    public static final String DOWNLOADER_TR_MOTD_WARNING = "[受限] 由于 Transmission 的 RPC-API 限制，PeerId 黑名单功能和 ProgressCheatBlocker 功能的过量下载模块不可用";
-    public static final String DOWNLOADER_TR_DISCONNECT_PEERS = "[重置] 正在断开 Transmission 上的 {} 个种子连接的对等体，以便应用 IP 屏蔽列表的更改";
-    public static final String DOWNLOADER_TR_INCORRECT_BANLIST_API_RESP = "设置 Transmission 的 BanList 地址时，返回非成功响应：{}。";
-    public static final String DOWNLOADER_TR_INCORRECT_SET_BANLIST_API_RESP = """
->>>>>>> 4c645625
             无法应用 IP 黑名单到 Transmission，PBH 没有生效！
             请求 Transmission 更新 BanList 时，返回非成功响应。
             您是否正确映射了 PeerBanHelper 的外部交互端口，以便 Transmission 从 PBH 拉取 IP 黑名单？
@@ -83,14 +70,9 @@
     public static final String ARB_BANNED = "IP 地址 %s 与另一个已封禁的 IP 地址 %s 处于同一封禁区间 %s 内，执行连锁封禁操作。";
     public static final String DATABASE_SETUP_FAILED = "[错误] 数据库初始化失败";
     public static String DATABASE_BUFFER_SAVED = "[保存] 已保存 {} 条内存缓存的封禁日志到数据库，用时 {}ms";
-<<<<<<< HEAD
     public static String DATABASE_SAVE_BUFFER_FAILED = "[错误] 刷写内存缓存的封禁日志时出现了 SQL 错误，未保存的数据已被丢弃";
     public static String DATABASE_READ_HUNTING_TARGET_FAILED = "[错误] 读取追猎名单时出现了 SQL 错误，无法应用追猎名单";
     public static String WEB_BANLOGS_INTERNAL_ERROR = "[错误] 读取封禁日志时遇到非预期错误";
-=======
-    public static final String DATABASE_SAVE_BUFFER_FAILED = "[错误] 刷写内存缓存的封禁日志时出现了 SQL 错误，未保存的数据已被丢弃";
-    public static final String WEB_BANLOGS_INTERNAL_ERROR = "[错误] 读取封禁日志时遇到非预期错误";
->>>>>>> 4c645625
     public static String PERSIST_DISABLED = "[禁用] Persist 持久化数据存储已在此服务器上被禁用";
     public static final String BOOTSTRAP_FAILED = "[错误] PeerBanHelper 启动失败，遇到致命错误，请检查控制台日志";
     public static final String DATABASE_FAILURE = "[错误] 无法连接到持久化数据存储数据库，请检查是否同时启动了多个 PBH 示例？（如果 SQLite 数据库损坏，请删除它，PBH 将会重新生成新的数据库文件）";
