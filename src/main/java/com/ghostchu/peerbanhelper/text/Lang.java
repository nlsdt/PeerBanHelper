--- conflicted
+++ resolved
@@ -439,16 +439,11 @@
     GUI_MENU_STATS_BANNED,
     GUI_MENU_STATS_DOWNLOADER,
     GUI_MENU_QUICK_OPERATIONS,
-<<<<<<< HEAD
     GUI_MENU_STATS, 
-=======
-    GUI_MENU_STATS,
->>>>>>> 9b5839ae
     KADEMLIA_STARTUP_ERROR,
     PORT_MAPPER_PORT_MAPPED,
     PORT_MAPPER_PORT_MAPPING_FAILED,
     DECENTRALIZED_PORT_FORWARDED,
-<<<<<<< HEAD
     LAB_EXPERIMENT_IPFS_TITLE, 
     LAB_EXPERIMENT_IPFS_DESCRIPTION,
     PORT_MAPPER_PORT_MAPPED_BUT_INTERNAL_ADDRESS,
@@ -464,16 +459,10 @@
     PUSH_PROVIDER_API_REMOVE_NOT_EXISTS,
     PUSH_PROVIDER_API_REMOVE_SAVED,
     PUSH_PROVIDER_API_DOWNLOADER_NOT_EXISTS,
-    PUSH_PROVIDER_API_PROVIDER_NOT_EXISTS;
-=======
-    LAB_EXPERIMENT_IPFS_TITLE,
-    LAB_EXPERIMENT_IPFS_DESCRIPTION,
-    PORT_MAPPER_PORT_MAPPED_BUT_INTERNAL_ADDRESS,
-    PORT_MAPPER_PORT_MAPPING,
+    PUSH_PROVIDER_API_PROVIDER_NOT_EXISTS,
     IPFS_INIT_FAILED,
     IPFS_INIT_WELCOME,
     IPFS_BANLIST_PUBLISHED;
->>>>>>> 9b5839ae
 
     public String getKey() {
         return name();
