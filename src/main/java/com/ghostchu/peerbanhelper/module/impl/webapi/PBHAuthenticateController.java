package com.ghostchu.peerbanhelper.module.impl.webapi;

import com.ghostchu.peerbanhelper.ExternalSwitch;
import com.ghostchu.peerbanhelper.module.AbstractFeatureModule;
import com.ghostchu.peerbanhelper.module.impl.webapi.body.LoginRequestBody;
import com.ghostchu.peerbanhelper.text.Lang;
import com.ghostchu.peerbanhelper.web.JavalinWebContainer;
import com.ghostchu.peerbanhelper.web.Role;
import com.ghostchu.peerbanhelper.web.exception.IPAddressBannedException;
import com.ghostchu.peerbanhelper.web.exception.NeedInitException;
import com.ghostchu.peerbanhelper.web.wrapper.StdResp;
import io.javalin.http.Context;
import io.javalin.http.HttpStatus;
import lombok.extern.slf4j.Slf4j;
import org.jetbrains.annotations.NotNull;
import org.springframework.beans.factory.annotation.Autowired;
import org.springframework.stereotype.Component;

import static com.ghostchu.peerbanhelper.text.TextManager.tl;

@Component
@Slf4j
public final class PBHAuthenticateController extends AbstractFeatureModule {
    @Autowired
    private JavalinWebContainer webContainer;

    @Override
    public boolean isConfigurable() {
        return false;
    }

    @Override
    public @NotNull String getName() {
        return "WebAPI - Authenticate";
    }

    @Override
    public @NotNull String getConfigName() {
        return "webapi-authenticate";
    }

    @Override
    public void onEnable() {
        webContainer.javalin()
                .post("/api/auth/login", this::handleLogin, Role.ANYONE)
                .post("/api/auth/logout", this::handleLogout, Role.ANYONE);
    }

    private void handleLogout(Context ctx) {
        ctx.sessionAttribute("authenticated", null);
        ctx.json(new StdResp(true, "success", null));
    }

    private void handleLogin(Context ctx) throws NeedInitException, IPAddressBannedException {
//        if (webContainer.getToken() == null || webContainer.getToken().isBlank()) {
//            ctx.status(HttpStatus.OK);
//            ctx.json(Map.of("message", "Don't cry okay? Here is dummy success response, let's show OOBE page, it's fine?"));
//            return;
//        }
        if (webContainer.getToken() == null || webContainer.getToken().isBlank()) {
            throw new NeedInitException();
        }
        if (!webContainer.allowAttemptLogin(userIp(ctx), ctx.userAgent())) {
            throw new IPAddressBannedException();
        }
        if (!ExternalSwitch.parseBoolean("pbh.web.requireLogin", true)) {
            webContainer.markLoginSuccess(userIp(ctx), ctx.userAgent());
            ctx.sessionAttribute("authenticated", webContainer.getToken());
            ctx.json(new StdResp(true, "DEBUG: Skipping WebUI login", null));
            return;
        }
        LoginRequestBody loginRequestBody = ctx.bodyAsClass(LoginRequestBody.class);
        if (loginRequestBody == null) {
            ctx.status(HttpStatus.BAD_REQUEST);
            ctx.json(new StdResp(false, tl(locale(ctx), Lang.WEBAPI_AUTH_INVALID_TOKEN), null));
            return;
        }
<<<<<<< HEAD
        if (loginRequestBody.getToken() == null || loginRequestBody.getToken().isBlank()) {
            ctx.status(HttpStatus.BAD_REQUEST);
            ctx.json(new StdResp(false, tl(locale(ctx), Lang.WEBAPI_AUTH_INVALID_TOKEN), null));
            // do not mark login failed, it's webui workaround
=======
        if ("".equalsIgnoreCase(loginRequestBody.getToken())) {
            ctx.status(HttpStatus.UNAUTHORIZED);
            ctx.json(new StdResp(false, tl(locale(ctx), Lang.WEBAPI_AUTH_INVALID_TOKEN), null));
>>>>>>> 0de14d59
            return;
        }
        if (!webContainer.getToken().equals(loginRequestBody.getToken())) {
            ctx.status(HttpStatus.UNAUTHORIZED);
            ctx.json(new StdResp(false, tl(locale(ctx), Lang.WEBAPI_AUTH_INVALID_TOKEN), null));
            webContainer.markLoginFailed(userIp(ctx), ctx.userAgent());
            return;
        }
        webContainer.markLoginSuccess(userIp(ctx), ctx.userAgent());
        ctx.sessionAttribute("authenticated", webContainer.getToken());
        ctx.json(new StdResp(true, tl(locale(ctx), Lang.WEBAPI_AUTH_OK), null));
    }


    @Override
    public void onDisable() {

    }

}<|MERGE_RESOLUTION|>--- conflicted
+++ resolved
@@ -75,16 +75,9 @@
             ctx.json(new StdResp(false, tl(locale(ctx), Lang.WEBAPI_AUTH_INVALID_TOKEN), null));
             return;
         }
-<<<<<<< HEAD
-        if (loginRequestBody.getToken() == null || loginRequestBody.getToken().isBlank()) {
-            ctx.status(HttpStatus.BAD_REQUEST);
-            ctx.json(new StdResp(false, tl(locale(ctx), Lang.WEBAPI_AUTH_INVALID_TOKEN), null));
-            // do not mark login failed, it's webui workaround
-=======
         if ("".equalsIgnoreCase(loginRequestBody.getToken())) {
             ctx.status(HttpStatus.UNAUTHORIZED);
             ctx.json(new StdResp(false, tl(locale(ctx), Lang.WEBAPI_AUTH_INVALID_TOKEN), null));
->>>>>>> 0de14d59
             return;
         }
         if (!webContainer.getToken().equals(loginRequestBody.getToken())) {
