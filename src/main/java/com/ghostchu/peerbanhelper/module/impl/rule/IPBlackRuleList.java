package com.ghostchu.peerbanhelper.module.impl.rule;

import cn.hutool.core.date.StopWatch;
import cn.hutool.core.io.FileUtil;
import com.ghostchu.peerbanhelper.Main;
import com.ghostchu.peerbanhelper.PeerBanHelperServer;
import com.ghostchu.peerbanhelper.database.DatabaseHelper;
import com.ghostchu.peerbanhelper.database.RuleSubInfo;
import com.ghostchu.peerbanhelper.database.RuleSubLog;
import com.ghostchu.peerbanhelper.module.AbstractRuleFeatureModule;
import com.ghostchu.peerbanhelper.module.BanResult;
import com.ghostchu.peerbanhelper.module.PeerAction;
import com.ghostchu.peerbanhelper.peer.Peer;
import com.ghostchu.peerbanhelper.text.Lang;
import com.ghostchu.peerbanhelper.torrent.Torrent;
import com.ghostchu.peerbanhelper.util.HTTPUtil;
import com.ghostchu.peerbanhelper.util.IPAddressUtil;
import com.ghostchu.peerbanhelper.util.rule.MatchResult;
import com.ghostchu.peerbanhelper.util.rule.matcher.IPBanMatcher;
import com.github.mizosoft.methanol.MutableRequest;
import com.google.common.hash.Hashing;
import inet.ipaddr.IPAddress;
import lombok.Getter;
import lombok.extern.slf4j.Slf4j;
import org.bspfsystems.yamlconfiguration.configuration.ConfigurationSection;
import org.bspfsystems.yamlconfiguration.file.YamlConfiguration;
import org.jetbrains.annotations.NotNull;

import java.io.File;
import java.io.IOException;
import java.net.http.HttpResponse;
import java.nio.charset.StandardCharsets;
import java.nio.file.Path;
import java.sql.SQLException;
import java.util.ArrayList;
import java.util.List;
<<<<<<< HEAD
import java.util.Optional;
import java.util.concurrent.CompletableFuture;
=======
>>>>>>> e7639503
import java.util.concurrent.ExecutorService;
import java.util.concurrent.Executors;
import java.util.concurrent.ScheduledExecutorService;
import java.util.concurrent.atomic.AtomicInteger;
import java.util.concurrent.atomic.AtomicReference;

/**
 * IP黑名单远程订阅模块
 */
@Getter
@Slf4j
public class IPBlackRuleList extends AbstractRuleFeatureModule {

    final private DatabaseHelper db;
    private List<IPBanMatcher> ipBanMatchers;
    private long checkInterval = 86400000; // 默认24小时检查一次
    private ScheduledExecutorService scheduledExecutorService;

    public IPBlackRuleList(PeerBanHelperServer server, YamlConfiguration profile, DatabaseHelper db) {
        super(server, profile);
        this.db = db;
    }

    @Override
    public boolean isConfigurable() {
        return true;
    }

    @Override
    public boolean isCheckCacheable() {
        return true;
    }

    @Override
    public boolean needCheckHandshake() {
        return false;
    }

    @Override
    public @NotNull String getName() {
        return "IP Blacklist Rule List";
    }

    @Override
    public @NotNull String getConfigName() {
        return "ip-address-blocker-rules";
    }

    @Override
    public void onEnable() {
        ConfigurationSection config = getConfig();
        // 读取检查间隔
        checkInterval = config.getLong("check-interval", checkInterval);
        scheduledExecutorService = Executors.newScheduledThreadPool(1);
        scheduledExecutorService.scheduleAtFixedRate(this::reloadConfig, 0, checkInterval, java.util.concurrent.TimeUnit.MILLISECONDS);
    }

    @Override
    public void onDisable() {
    }

    @Override
    public @NotNull BanResult shouldBanPeer(@NotNull Torrent torrent, @NotNull Peer peer, @NotNull ExecutorService ruleExecuteExecutor) {
        StopWatch watch = StopWatch.create("timer");
        watch.start("t1");
        String ip = peer.getAddress().getIp();
<<<<<<< HEAD
        List<CompletableFuture<IPBanResult>> fetchPeerFutures = new ArrayList<>(ipBanMatchers.size());
        ipBanMatchers.forEach(rule -> fetchPeerFutures.add(CompletableFuture.supplyAsync(() -> new IPBanResult(rule.getRuleName(), rule.match(ip)))));
        CompletableFuture.allOf(fetchPeerFutures.toArray(new CompletableFuture[0])).join();
=======
        List<IPBanResult> results = new ArrayList<>();
        try (var service = Executors.newVirtualThreadPerTaskExecutor()) {
            bannedIps.forEach(rule -> service.submit(() -> {
                results.add(new IPBanResult(rule.getRuleName(), rule.match(ip)));
            }));
        }
>>>>>>> e7639503
        AtomicReference<IPBanResult> matchRule = new AtomicReference<>();
        boolean mr = results.stream().anyMatch(ipBanResult -> {
            try {
                boolean match = ipBanResult.matchResult() == MatchResult.TRUE;
                if (match) {
                    matchRule.set(ipBanResult);
                }
                return match;
            } catch (Exception e) {
                log.error(Lang.IP_BAN_RULE_MATCH_ERROR, e);
                return false;
            }
        });
        watch.stop();
        log.debug(Lang.IP_BAN_RULE_MATCH_TIME, watch.getLastTaskTimeNanos());
        if (mr) {
            return new BanResult(this, PeerAction.BAN, ip, String.format(Lang.MODULE_IBL_MATCH_IP_RULE, matchRule.get().ruleName()));
        }
        return new BanResult(this, PeerAction.NO_ACTION, "N/A", "No matches");
    }

    /**
     * Reload the configuration for this module.
     */
    private void reloadConfig() {
        if (null == ipBanMatchers) {
            ipBanMatchers = new ArrayList<>();
        }
        ConfigurationSection config = getConfig();
        // 读取检查间隔
        checkInterval = config.getLong("check-interval", checkInterval);
        // 读取规则
        ConfigurationSection rules = getRuleSubsConfig();
        if (null != rules) {
            for (String ruleId : rules.getKeys(false)) {
                ConfigurationSection rule = rules.getConfigurationSection(ruleId);
                assert rule != null;
                updateRule(rule, Lang.IP_BAN_RULE_UPDATE_TYPE_AUTO);
            }
            log.info(Lang.IP_BAN_RULE_UPDATE_FINISH);
        }
    }

    /**
     * 更新规则
     *
     * @param rule 规则
     */
    public void updateRule(@NotNull ConfigurationSection rule, String updateType) {
        String ruleId = rule.getName();
        if (!rule.getBoolean("enabled", false)) {
            // 检查ipBanMatchers是否有对应的规则，有则删除
            ipBanMatchers.removeIf(ele -> ele.getRuleId().equals(ruleId));
            // 未启用跳过更新逻辑
            return;
        }
        String name = rule.getString("name", ruleId);
        String url = rule.getString("url");
        if (null != url && url.startsWith("http")) {
            // 解析远程订阅
            String ruleFileName = ruleId + ".txt";
            File ruleDir = FileUtil.mkdir(new File(Main.getDataDirectory(), "/sub"));
            File tempFile = new File(ruleDir, "temp_" + ruleFileName);
            File ruleFile = new File(ruleDir, ruleFileName);
            List<IPAddress> ipAddresses = new ArrayList<>();
            List<IPAddress> subnetAddresses = new ArrayList<>();
            try {
                HTTPUtil.retryableSend(HTTPUtil.getHttpClient(false, null), MutableRequest.GET(url), HttpResponse.BodyHandlers.ofFile(Path.of(tempFile.getPath()))).whenComplete((pathHttpResponse, throwable) -> {
                    if (throwable != null) {
                        FileUtil.del(tempFile);
                        throw new RuntimeException(throwable);
                    }
                    String tempHash = Hashing.sha256().hashBytes(FileUtil.readBytes(tempFile)).toString();
                    String ruleHash = null;
                    if (ruleFile.exists()) {
                        ruleHash = Hashing.sha256().hashBytes(FileUtil.readBytes(ruleFile)).toString();
                    }
                    int ent_count = 0;
                    if (!tempHash.equals(ruleHash)) {
                        // 规则文件不存在或者规则文件与临时文件sha256不一致则需要更新
                        ent_count = fileToIPList(name, tempFile, ipAddresses, subnetAddresses);
                        // 更新后重命名临时文件
                        FileUtil.rename(tempFile, ruleFileName, true);
                    } else {
                        // 如果一致，但ipBanMatchers没有对应的规则内容，则加载内容
                        if (ipBanMatchers.stream().noneMatch(ele -> ele.getRuleId().equals(ruleId))) {
                            ent_count = fileToIPList(name, tempFile, ipAddresses, subnetAddresses);
                        } else {
                            log.info(Lang.IP_BAN_RULE_NO_UPDATE, name);
                        }
                    }
                    FileUtil.del(tempFile);
                    // ip列表或者subnet列表不为空代表需要更新matcher
                    if (!ipAddresses.isEmpty() || !subnetAddresses.isEmpty()) {
                        // 如果已经存在则更新，否则添加
                        ipBanMatchers.stream().filter(ele -> ele.getRuleId().equals(ruleId)).findFirst().ifPresentOrElse(ele -> {
                            ele.setData(name, ipAddresses, subnetAddresses);
                            log.info(Lang.IP_BAN_RULE_UPDATE_SUCCESS, name);
                        }, () -> {
                            ipBanMatchers.add(new IPBanMatcher(ruleId, name, ipAddresses, subnetAddresses));
                            log.info(Lang.IP_BAN_RULE_LOAD_SUCCESS, name);
                        });
                    }
                    if (ent_count > 0) {
                        // 更新日志
                        try {
                            db.insertRuleSubLog(ruleId, ent_count, updateType);
                        } catch (SQLException e) {
                            log.error(Lang.IP_BAN_RULE_UPDATE_LOG_ERROR, ruleId, e);
                        }
                    }
                }).join();
            } catch (Exception e) {
                // 加载远程订阅文件出错,尝试从本地缓存中加载
                if (ruleFile.exists()) {
                    // 如果一致，但ipBanMatchers没有对应的规则内容，则加载内容
                    if (ipBanMatchers.stream().noneMatch(ele -> ele.getRuleId().equals(ruleId))) {
                        fileToIPList(name, ruleFile, ipAddresses, subnetAddresses);
                        ipBanMatchers.add(new IPBanMatcher(ruleId, name, ipAddresses, subnetAddresses));
                        log.warn(Lang.IP_BAN_RULE_USE_CACHE, name);
                    }
                } else {
                    log.error(Lang.IP_BAN_RULE_LOAD_FAILED, ruleId, e);
                }
            }
        }
    }

    /**
     * 读取规则文件并转为IpList
     * 其中ipv4网段地址转为精确ip
     * 考虑到ipv6分配地址通常是/64，所以ipv6网段不转为精确ip
     *
     * @param ruleName 规则名称
     * @param ruleFile 规则文件
     * @param ips      精确ip列表
     * @param subnets  网段列表
     * @return 加载的行数
     */
    private int fileToIPList(String ruleName, File ruleFile, List<IPAddress> ips, List<IPAddress> subnets) {
        AtomicInteger count = new AtomicInteger();
        FileUtil.readLines(ruleFile, StandardCharsets.UTF_8).forEach(ele -> {
            count.getAndIncrement();
            IPAddress ipAddress = IPAddressUtil.getIPAddress(ele);
            // 判断是否是网段
            List<IPAddress> ipsList = new ArrayList<>();
            if (null != ipAddress.getNetworkPrefixLength()) {
                if (ipAddress.isIPv4Convertible() && ipAddress.getNetworkPrefixLength() >= 20) {
                    // 前缀长度 >= 20 的ipv4网段地址转为精确ip
                    ipAddress.nonZeroHostIterator().forEachRemaining(ipsList::add);
                } else {
                    subnets.add(ipAddress);
                    log.debug(Lang.IP_BAN_RULE_LOAD_CIDR, ruleName, ipAddress);
                }
            } else {
                ipsList.add(ipAddress);
            }
            ipsList.forEach(ip -> {
                if (ip.isIPv4Convertible()) {
                    ip = ip.toIPv4().withoutPrefixLength();
                }
                ips.add(ip);
                log.debug(Lang.IP_BAN_RULE_LOAD_IP, ruleName, ip);
            });
        });
        return count.get();
    }

    /**
     * 获取规则订阅配置
     *
     * @return 规则订阅配置
     */
    public ConfigurationSection getRuleSubsConfig() {
        return getConfig().getConfigurationSection("rules");
    }

    /**
     * 获取规则订阅信息
     *
     * @param ruleId 规则ID
     * @return 规则订阅信息
     */
    public RuleSubInfo getRuleSubInfo(String ruleId) throws SQLException {
        ConfigurationSection rules = getRuleSubsConfig();
        if (rules == null) {
            return null;
        }
        ConfigurationSection rule = rules.getConfigurationSection(ruleId);
        if (rule == null) {
            return null;
        }
        Optional<RuleSubLog> first = db.queryRuleSubLogs(ruleId, 0, 1).stream().findFirst();
        long lastUpdate = first.map(RuleSubLog::updateTime).orElse(0L);
        int count = first.map(RuleSubLog::count).orElse(0);
        return new RuleSubInfo(ruleId, rule.getBoolean("enabled", false), rule.getString("name", ruleId), rule.getString("url"), lastUpdate, count);
    }

    /**
     * 保存规则订阅信息并返回保存后的信息
     *
     * @param ruleSubInfo 规则订阅信息
     * @return 保存后的规则订阅信息
     * @throws IOException 保存异常
     */
    public ConfigurationSection saveRuleSubInfo(@NotNull RuleSubInfo ruleSubInfo) throws IOException {
        ConfigurationSection rules = getRuleSubsConfig();
        String ruleId = ruleSubInfo.ruleId();
        rules.set(ruleId + ".enabled", ruleSubInfo.enabled());
        rules.set(ruleId + ".name", ruleSubInfo.ruleName());
        rules.set(ruleId + ".url", ruleSubInfo.subUrl());
        saveConfig();
        return rules.getConfigurationSection(ruleId);
    }

    /**
     * 删除规则订阅信息
     *
     * @param ruleId 规则ID
     * @throws IOException 删除异常
     */
    public void deleteRuleSubInfo(String ruleId) throws IOException {
        ConfigurationSection rules = getRuleSubsConfig();
        rules.set(ruleId, null);
        saveConfig();
    }

    /**
     * 查询规则订阅日志
     *
     * @param ruleId    规则ID
     * @param pageIndex 页码
     * @param pageSize  每页数量
     * @return 规则订阅日志
     * @throws SQLException 查询异常
     */
    public List<RuleSubLog> queryRuleSubLogs(String ruleId, int pageIndex, int pageSize) throws SQLException {
        return db.queryRuleSubLogs(ruleId, pageIndex, pageSize);
    }

    /**
     * 查询规则订阅日志数量
     *
     * @param ruleId 规则ID
     * @return 规则订阅日志数量
     * @throws SQLException 查询异常
     */
    public int countRuleSubLogs(String ruleId) throws SQLException {
        return db.countRuleSubLogs(ruleId);
    }

    /**
     * 更改检查间隔
     * 会立即触发一次更新
     *
     * @param checkInterval 检查间隔
     * @throws IOException 保存异常
     */
    public void changeCheckInterval(long checkInterval) throws IOException {
        this.checkInterval = checkInterval;
        getConfig().set("check-interval", checkInterval);
        saveConfig();
        if (null != scheduledExecutorService) {
            scheduledExecutorService.shutdown();
        }
        scheduledExecutorService = Executors.newScheduledThreadPool(1);
        scheduledExecutorService.scheduleAtFixedRate(this::reloadConfig, 0, checkInterval, java.util.concurrent.TimeUnit.MILLISECONDS);
    }
}

record IPBanResult(String ruleName, MatchResult matchResult) {
}
<|MERGE_RESOLUTION|>--- conflicted
+++ resolved
@@ -34,11 +34,8 @@
 import java.sql.SQLException;
 import java.util.ArrayList;
 import java.util.List;
-<<<<<<< HEAD
 import java.util.Optional;
 import java.util.concurrent.CompletableFuture;
-=======
->>>>>>> e7639503
 import java.util.concurrent.ExecutorService;
 import java.util.concurrent.Executors;
 import java.util.concurrent.ScheduledExecutorService;
@@ -105,18 +102,15 @@
         StopWatch watch = StopWatch.create("timer");
         watch.start("t1");
         String ip = peer.getAddress().getIp();
-<<<<<<< HEAD
         List<CompletableFuture<IPBanResult>> fetchPeerFutures = new ArrayList<>(ipBanMatchers.size());
         ipBanMatchers.forEach(rule -> fetchPeerFutures.add(CompletableFuture.supplyAsync(() -> new IPBanResult(rule.getRuleName(), rule.match(ip)))));
         CompletableFuture.allOf(fetchPeerFutures.toArray(new CompletableFuture[0])).join();
-=======
         List<IPBanResult> results = new ArrayList<>();
         try (var service = Executors.newVirtualThreadPerTaskExecutor()) {
             bannedIps.forEach(rule -> service.submit(() -> {
                 results.add(new IPBanResult(rule.getRuleName(), rule.match(ip)));
             }));
         }
->>>>>>> e7639503
         AtomicReference<IPBanResult> matchRule = new AtomicReference<>();
         boolean mr = results.stream().anyMatch(ipBanResult -> {
             try {
