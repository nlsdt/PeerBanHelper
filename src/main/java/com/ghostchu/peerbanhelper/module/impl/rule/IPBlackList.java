package com.ghostchu.peerbanhelper.module.impl.rule;

import com.ghostchu.peerbanhelper.Main;
import com.ghostchu.peerbanhelper.module.AbstractRuleFeatureModule;
import com.ghostchu.peerbanhelper.module.CheckResult;
import com.ghostchu.peerbanhelper.module.PeerAction;
import com.ghostchu.peerbanhelper.peer.Peer;
import com.ghostchu.peerbanhelper.text.Lang;
import com.ghostchu.peerbanhelper.text.TranslationComponent;
import com.ghostchu.peerbanhelper.torrent.Torrent;
import com.ghostchu.peerbanhelper.util.IPAddressUtil;
import com.ghostchu.peerbanhelper.web.JavalinWebContainer;
import com.ghostchu.peerbanhelper.web.Role;
import com.ghostchu.peerbanhelper.web.wrapper.StdResp;
import com.ghostchu.peerbanhelper.wrapper.PeerAddress;
import com.ghostchu.simplereloadlib.ReloadResult;
import com.ghostchu.simplereloadlib.Reloadable;
import inet.ipaddr.Address;
import inet.ipaddr.IPAddress;
import io.javalin.http.Context;
import io.javalin.http.HttpStatus;
import lombok.extern.slf4j.Slf4j;
import org.jetbrains.annotations.NotNull;
import org.springframework.beans.factory.annotation.Autowired;
import org.springframework.stereotype.Component;

import java.io.IOException;
import java.util.*;
import java.util.concurrent.ExecutorService;

import static com.ghostchu.peerbanhelper.text.TextManager.tl;
import static com.ghostchu.peerbanhelper.text.TextManager.tlUI;

@Slf4j
@Component
public class IPBlackList extends AbstractRuleFeatureModule implements Reloadable {
    private Set<IPAddress> ips;
    private Set<Integer> ports;
    private Set<Long> asns;
    private Set<String> regions;
    private Set<String> netTypes;
    @Autowired
    private JavalinWebContainer webContainer;
    private long banDuration;
    private Set<String> cities;

    @Override
    public @NotNull String getName() {
        return "IP Blacklist";
    }

    @Override
    public @NotNull String getConfigName() {
        return "ip-address-blocker";
    }

    @Override
    public boolean isConfigurable() {
        return true;
    }

    @Override
    public void onEnable() {
        reloadConfig();
        webContainer.javalin()
                .get("/api/modules/ipblacklist/{ruleType}", this::handleWebAPI, Role.USER_READ)
                .post("/api/modules/ipblacklist/ip/test", this::handleIPTest, Role.USER_WRITE)
                .put("/api/modules/ipblacklist/ip", this::handleIPPut, Role.USER_WRITE)
                .delete("/api/modules/ipblacklist/ip", this::handleIPDelete, Role.USER_WRITE)
                .put("/api/modules/ipblacklist/port", this::handlePort, Role.USER_WRITE)
                .delete("/api/modules/ipblacklist/port", this::handlePortDelete, Role.USER_WRITE)
                .put("/api/modules/ipblacklist/asn", this::handleASN, Role.USER_WRITE)
                .delete("/api/modules/ipblacklist/asn", this::handleASNDelete, Role.USER_WRITE)
                .put("/api/modules/ipblacklist/city", this::handleRegion, Role.USER_WRITE)
                .delete("/api/modules/ipblacklist/city", this::handleRegionDelete, Role.USER_WRITE)
                .put("/api/modules/ipblacklist/cities", this::handleCities, Role.USER_WRITE)
                .delete("/api/modules/ipblacklist/cities", this::handleCitiesDelete, Role.USER_WRITE)
        ;//.patch("/api/modules/ipblacklist/nettype", this::handleNetType, Role.USER_WRITE);
        Main.getReloadManager().register(this);
    }

    private void handleCitiesDelete(Context context) throws IOException {
        if (cities.removeIf(cities -> cities.equals(context.bodyAsClass(UserCityRequest.class).city()))) {
            context.json(new StdResp(true, tl(locale(context), Lang.OPERATION_EXECUTE_SUCCESSFULLY),null));
        } else {
            context.json(new StdResp(true, tl(locale(context), Lang.OPERATION_EXECUTE_SUCCESSFULLY),null));
        }
        saveConfig();
    }

    private void handleCities(Context context) throws IOException {
        cities.add(context.bodyAsClass(UserCityRequest.class).city());
        context.status(HttpStatus.CREATED);
        context.json(new StdResp(true, tl(locale(context), Lang.OPERATION_EXECUTE_SUCCESSFULLY),null));
        saveConfig();
    }
<<<<<<< HEAD
//
//    private void handleNetTypeDelete(Context context) throws IOException {
//        if (netTypes.removeIf(netType -> netType.equals(context.))) {
//            context.json(new StdResp(true, tl(locale(context), Lang.OPERATION_EXECUTE_SUCCESSFULLY),null));
//        } else {
//            context.status(HttpStatus.NOT_FOUND);
//            context.json(new StdResp(true, tl(locale(context), Lang.OPERATION_EXECUTE_SUCCESSFULLY),null));
//        }
//        saveConfig();
//    }
=======

    private void handleNetTypeDelete(Context context) throws IOException {
        if (netTypes.removeIf(netType -> netType.equals(context.body()))) {
            context.json(new StdResp(true, tl(locale(context), Lang.OPERATION_EXECUTE_SUCCESSFULLY),null));
        } else {
            context.json(new StdResp(true, tl(locale(context), Lang.OPERATION_EXECUTE_SUCCESSFULLY),null));
        }
        saveConfig();
    }
>>>>>>> 54c03aa2

    private void handleRegionDelete(Context context) throws IOException {
        if (regions.removeIf(region -> region.equals(context.bodyAsClass(UserRegionRequest.class).region()))) {
            //context.status(HttpStatus.OK);
            context.json(new StdResp(true, tl(locale(context), Lang.OPERATION_EXECUTE_SUCCESSFULLY),null));
        } else {
            context.json(new StdResp(true, tl(locale(context), Lang.OPERATION_EXECUTE_SUCCESSFULLY),null));
        }
        saveConfig();
    }

    private void handleASNDelete(Context context) throws IOException {
        if (asns.removeIf(p -> p == context.bodyAsClass(UserASNRequest.class).asn())) {
            context.json(new StdResp(true, tl(locale(context), Lang.OPERATION_EXECUTE_SUCCESSFULLY),null));
        } else {
            context.json(new StdResp(true, tl(locale(context), Lang.OPERATION_EXECUTE_SUCCESSFULLY),null));
        }
        saveConfig();
    }

    private void handlePortDelete(Context context) throws IOException {
        if (ports.removeIf(p -> p == context.bodyAsClass(UserPortRequest.class).port())) {
            context.json(new StdResp(true, tl(locale(context), Lang.OPERATION_EXECUTE_SUCCESSFULLY),null));
        } else {
            context.json(new StdResp(true, tl(locale(context), Lang.OPERATION_EXECUTE_SUCCESSFULLY),null));
        }
        saveConfig();
    }

    private void handleIPDelete(Context context) throws IOException {
        var parsed = IPAddressUtil.getIPAddress(context.bodyAsClass(UserIPRequest.class).ip());
        if (ips.removeIf(ipAddress -> ipAddress.equals(parsed))) {
            context.json(new StdResp(true, tl(locale(context), Lang.OPERATION_EXECUTE_SUCCESSFULLY),null));
        } else {
            context.json(new StdResp(true, tl(locale(context), Lang.OPERATION_EXECUTE_SUCCESSFULLY),null));
        }
        saveConfig();
    }


    private void handleRegion(Context ctx) throws IOException {
        regions.add(ctx.bodyAsClass(UserRegionRequest.class).region());
        ctx.status(HttpStatus.CREATED);
        ctx.json(new StdResp(true, tl(locale(ctx), Lang.OPERATION_EXECUTE_SUCCESSFULLY),null));
        saveConfig();
    }

    private void handleASN(Context ctx) throws IOException {
        UserASNRequest asn =ctx.bodyAsClass(UserASNRequest.class);
        asns.add(asn.asn());
        ctx.status(HttpStatus.CREATED);
        ctx.json(new StdResp(true, tl(locale(ctx), Lang.OPERATION_EXECUTE_SUCCESSFULLY),null));
        saveConfig();
    }


    private void handlePort(Context ctx) throws IOException {
        UserPortRequest req = ctx.bodyAsClass(UserPortRequest.class);
        ports.add(req.port());
        ctx.status(HttpStatus.CREATED);
        ctx.json(new StdResp(true, tl(locale(ctx), Lang.OPERATION_EXECUTE_SUCCESSFULLY),null));
        saveConfig();
    }

    private void handleIPPut(Context context) throws IOException {
        IPAddress ipAddress = parseIPAddressFromReq(context);
        ips.add(ipAddress);
        context.status(HttpStatus.CREATED);
        context.json(new StdResp(true, tl(locale(context), Lang.OPERATION_EXECUTE_SUCCESSFULLY),null));
        saveConfig();
    }

    private void handleIPTest(Context context) throws IOException {
        IPAddress ipAddress = parseIPAddressFromReq(context);
        IPAddress lower = ipAddress.getLower().withoutPrefixLength();
        IPAddress upper = ipAddress.getUpper().withoutPrefixLength();
        UserIPTestResult testResult = new UserIPTestResult(
                lower.toFullString(),
                upper.toFullString(),
                ipAddress.toNormalizedString(),
                ipAddress.getCount().toString());
        context.json(new StdResp(true,null,testResult));
        saveConfig();
    }

    private IPAddress parseIPAddressFromReq(Context ctx) throws IllegalArgumentException {
        UserIPRequest req = ctx.bodyAsClass(UserIPRequest.class);
        IPAddress ipAddress = IPAddressUtil.getIPAddress(req.ip());
        if (ipAddress == null) {
            throw new IllegalArgumentException(tl(locale(ctx), Lang.IP_BLACKLIST_PUT_IP_INVALID_IP));
        }
        return ipAddress;
    }


    @Override
    public boolean isThreadSafe() {
        return true;
    }

    private void handleWebAPI(Context ctx) {
        Map<String, Object> map = new LinkedHashMap<>();
        switch (ctx.pathParam("ruleType")) {
            case "ip" -> map.put("ip", ips.stream().map(Address::toString).toList());
            case "port" -> map.put("port", ports);
            case "asn" -> map.put("asn", asns);
            case "city" -> map.put("city", regions);
            case "cities" -> map.put("cities", cities);
            case "netType" -> map.put("netType", netTypes);
        }
        ctx.status(HttpStatus.OK);
        ctx.json(new StdResp(true, null, map));
    }

    @Override
    public void onDisable() {
        Main.getReloadManager().unregister(this);
    }

    @Override
    public ReloadResult reloadModule() throws Exception {
        reloadConfig();
        return Reloadable.super.reloadModule();
    }

    @Override
    public void saveConfig() throws IOException {
        getConfig().set("ips", ips.stream().map(Address::toString).toList());
        getConfig().set("ports", List.copyOf(ports));
        getConfig().set("asns", List.copyOf(asns));
        getConfig().set("city", List.copyOf(regions));
        getConfig().set("cities", List.copyOf(cities));
        super.saveConfig();
    }

    private void reloadConfig() {
        this.banDuration = getConfig().getLong("ban-duration", 0);
        this.ips = new HashSet<>();
        for (String s : getConfig().getStringList("ips")) {
            IPAddress ipAddress = IPAddressUtil.getIPAddress(s);
            this.ips.add(ipAddress);
        }
        this.ports = new HashSet<>(getConfig().getIntList("ports"));
        this.regions = new HashSet<>(getConfig().getStringList("regions"));
        this.asns = new HashSet<>(getConfig().getLongList("asns"));
        this.cities = new HashSet<>(getConfig().getStringList("cities"));
        this.netTypes = new HashSet<>();
        // GeoCN 字段名就是中文
        if (getConfig().getBoolean("net-type.wideband")) {
            this.netTypes.add("宽带");
        }
        if (getConfig().getBoolean("net-type.base-station")) {
            this.netTypes.add("基站");
        }
        if (getConfig().getBoolean("net-type.government-and-enterprise-line")) {
            this.netTypes.add("政企专线");
        }
        if (getConfig().getBoolean("net-type.business-platform")) {
            this.netTypes.add("业务平台");
        }
        if (getConfig().getBoolean("net-type.backbone-network")) {
            this.netTypes.add("骨干网");
        }
        if (getConfig().getBoolean("net-type.ip-private-network")) {
            this.netTypes.add("IP专网");
        }
        if (getConfig().getBoolean("net-type.internet-cafe")) {
            this.netTypes.add("网吧");
        }
        if (getConfig().getBoolean("net-type.iot")) {
            this.netTypes.add("物联网");
        }
        if (getConfig().getBoolean("net-type.datacenter")) {
            this.netTypes.add("数据中心");
        }
    }

    @Override
    public @NotNull CheckResult shouldBanPeer(@NotNull Torrent torrent, @NotNull Peer peer, @NotNull ExecutorService ruleExecuteExecutor) {
        return getCache().readCacheButWritePassOnly(this, peer.getPeerAddress().getIp(), () -> {
            PeerAddress peerAddress = peer.getPeerAddress();
            if (ports.contains(peerAddress.getPort())) {
                return new CheckResult(getClass(), PeerAction.BAN, banDuration, new TranslationComponent(Lang.IP_BLACKLIST_PORT_RULE), new TranslationComponent(Lang.MODULE_IBL_MATCH_PORT, String.valueOf(peerAddress.getPort())));
            }
            IPAddress pa = IPAddressUtil.getIPAddress(peerAddress.getIp());
            for (IPAddress ra : ips) {
                if (ra.equals(pa) || ra.contains(pa)) {
                    return new CheckResult(getClass(), PeerAction.BAN, banDuration, new TranslationComponent(Lang.IP_BLACKLIST_CIDR_RULE, ra.toString()), new TranslationComponent(Lang.MODULE_IBL_MATCH_IP, ra.toString()));
                }
            }
            try {
                CheckResult ipdbResult = checkIPDB(torrent, peer, ruleExecuteExecutor);
                if (ipdbResult.action() != PeerAction.NO_ACTION) {
                    return ipdbResult;
                }
            } catch (Exception e) {
                log.error(tlUI(Lang.MODULE_IBL_EXCEPTION_GEOIP), e);
            }
            return pass();
        }, true);
    }

    private CheckResult checkIPDB(Torrent torrent, Peer peer, ExecutorService ruleExecuteExecutor) {
        if (regions.isEmpty() && asns.isEmpty()) {
            return pass();
        }
        var geoData = getServer().queryIPDB(peer.getPeerAddress()).geoData().get();
        if (geoData == null) {
            return pass();
        }
        if (!asns.isEmpty() && geoData.getAs() != null) {
            Long asn = geoData.getAs().getNumber();
            if (asns.contains(asn)) {
                return new CheckResult(getClass(), PeerAction.BAN, banDuration, new TranslationComponent(Lang.IP_BLACKLIST_ASN_RULE, String.valueOf(asn)), new TranslationComponent(Lang.MODULE_IBL_MATCH_ASN, String.valueOf(asn)));
            }
        }
        if (!regions.isEmpty() && geoData.getCountry() != null) {
            String iso = geoData.getCountry().getIso();
            if (regions.contains(iso)) {
                return new CheckResult(getClass(), PeerAction.BAN, banDuration, new TranslationComponent(Lang.IP_BLACKLIST_REGION_RULE, iso), new TranslationComponent(Lang.MODULE_IBL_MATCH_REGION, iso));
            }
        }
        if (!netTypes.isEmpty() && geoData.getNetwork() != null && geoData.getNetwork().getNetType() != null) {
            String netType = geoData.getNetwork().getNetType();
            if (netTypes.contains(netType)) {
                return new CheckResult(getClass(), PeerAction.BAN, banDuration, new TranslationComponent(Lang.IP_BLACKLIST_NETTYPE_RULE, netType), new TranslationComponent(Lang.MODULE_IBL_MATCH_IP, netType));
            }
        }
        if (!cities.isEmpty() && geoData.getCity() != null && geoData.getCity().getName() != null) {
            String fullCityName = geoData.getCity().getName();
            for (String s : cities) {
                if (fullCityName.contains(s)) {
                    return new CheckResult(getClass(), PeerAction.BAN, banDuration, new TranslationComponent(Lang.IP_BLACKLIST_CITY_RULE, s), new TranslationComponent(Lang.MODULE_IBL_MATCH_IP, s));
                }
            }
        }
        return pass();
    }

    public record UserIPTestResult(
            String from,
            String to,
            String generatedCidr,
            String count
    ) {

    }

    public record UserPortRequest(
            int port
    ) {

    }

    public record UserIPRequest(
            String ip
    ) {

    }

    public record UserIPRuleAddRequestIpRange(
            String from,
            String to
    ) {

    }

    public record UserASNRequest(
            long asn
    ){

    }

    public record UserRegionRequest(
            String region
    ){

    }

    public record UserCityRequest(
            String city
    ){

    }


}<|MERGE_RESOLUTION|>--- conflicted
+++ resolved
@@ -94,7 +94,6 @@
         context.json(new StdResp(true, tl(locale(context), Lang.OPERATION_EXECUTE_SUCCESSFULLY),null));
         saveConfig();
     }
-<<<<<<< HEAD
 //
 //    private void handleNetTypeDelete(Context context) throws IOException {
 //        if (netTypes.removeIf(netType -> netType.equals(context.))) {
@@ -105,17 +104,6 @@
 //        }
 //        saveConfig();
 //    }
-=======
-
-    private void handleNetTypeDelete(Context context) throws IOException {
-        if (netTypes.removeIf(netType -> netType.equals(context.body()))) {
-            context.json(new StdResp(true, tl(locale(context), Lang.OPERATION_EXECUTE_SUCCESSFULLY),null));
-        } else {
-            context.json(new StdResp(true, tl(locale(context), Lang.OPERATION_EXECUTE_SUCCESSFULLY),null));
-        }
-        saveConfig();
-    }
->>>>>>> 54c03aa2
 
     private void handleRegionDelete(Context context) throws IOException {
         if (regions.removeIf(region -> region.equals(context.bodyAsClass(UserRegionRequest.class).region()))) {
