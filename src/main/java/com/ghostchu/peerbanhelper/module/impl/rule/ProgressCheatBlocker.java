--- conflicted
+++ resolved
@@ -241,11 +241,7 @@
             }
 
             // 是否需要进行快速 PCB 测试
-<<<<<<< HEAD
-            if (fastPcbTestPercentage > 0 && downloader.getType().equalsIgnoreCase("BitComet")) {
-=======
-            if (fastPcbTestPercentage > 0 && !fileTooSmall(torrentSize)) {
->>>>>>> aa33b531
+            if (fastPcbTestPercentage > 0 && !fileTooSmall(torrentSize)  && downloader.getType().equalsIgnoreCase("BitComet")) {
                 // 只在 <= 0（也就是从未测试过）的情况下对其进行测试
                 if (clientTask.getFastPcbTestExecuteAt() <= 0) {
                     // 如果上传量大于设置的比率，我们主动断开一次连接，封禁 Peer 一段时间，并尽快解除封禁
