--- conflicted
+++ resolved
@@ -343,14 +343,8 @@
                 double lastRecord = clientTask.getLastReportProgress();
                 double rewind = lastRecord - peer.getProgress();
                 // isUploadingToPeer 是为了确认下载器再给对方上传数据，因为对方使用 “超级做种” 时汇报的进度可能并不准确
-<<<<<<< HEAD
-                boolean ban = rewind > rewindMaximumDifference && isUploadingToPeer(peer);
-                if (ban) {
-                    if (banPeerIfConditionReached(clientTask)) {
-=======
                 if (rewind > rewindMaximumDifference && isUploadingToPeer(peer)) { // 进度回退且在上传
                     if (banPeerIfConditionReached(clientTask) || peer.getProgress() > 0.0d) { // 满足等待时间或者 Peer 进度大于 0% (Peer 已更新 BIT_FIELD)
->>>>>>> 8b638d13
                         clientTask.setRewindCounter(clientTask.getRewindCounter() + 1);
                         clientTask.setBanDelayWindowEndAt(0L);
                         progressRecorder.invalidate(client); // 封禁时，移除缓存
