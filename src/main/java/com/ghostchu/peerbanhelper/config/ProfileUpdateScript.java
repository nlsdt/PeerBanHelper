--- conflicted
+++ resolved
@@ -25,19 +25,17 @@
         this.conf = conf;
     }
 
-    @UpdateScript(version = 12)
-<<<<<<< HEAD
+    @UpdateScript(version = 13)
     public void activeMonitoringModule() {
         conf.set("module.active-monitoring.enabled", false);
         conf.set("module.active-monitoring.data-retention-time", 5184000000L);
         conf.set("module.active-monitoring.data-cleanup-interval", 604800000L);
     }
 
-=======
+    @UpdateScript(version = 12)
     public void patchProgressCheckBlocker() {
         conf.set("module.progress-cheat-blocker.ban-duration", "default");
     }
->>>>>>> cd824a2d
     @UpdateScript(version = 11)
     public void reAddXL0019() {
         List<String> bannedPeerIds = conf.getStringList("module.peer-id-blacklist.banned-peer-id");
