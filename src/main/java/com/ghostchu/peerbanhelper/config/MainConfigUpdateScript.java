--- conflicted
+++ resolved
@@ -29,16 +29,13 @@
 //        }
     }
 
-<<<<<<< HEAD
-    @UpdateScript(version = 19)
+    @UpdateScript(version = 20)
     public void addPushProvider(YamlConfiguration bundle) {
         conf.set("push-notification", bundle.get("push-notification"));
-=======
 
     @UpdateScript(version = 19)
     public void telemetryErrorReporting() {
         conf.set("privacy.error-reporting", true);
->>>>>>> aa9d6683
     }
 
     @UpdateScript(version = 18)
